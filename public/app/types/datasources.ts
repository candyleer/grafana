--- conflicted
+++ resolved
@@ -47,11 +47,8 @@
   layoutMode: LayoutMode;
   dataSourcesCount: number;
   dataSourceTypes: Plugin[];
-<<<<<<< HEAD
   hasFetched: boolean;
-=======
   dataSource: DataSource;
   dataSourceMeta: Plugin;
   dataSourcePermission: DataSourcePermissionDTO;
->>>>>>> c9721bf8
 }