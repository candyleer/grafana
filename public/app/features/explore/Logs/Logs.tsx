--- conflicted
+++ resolved
@@ -44,12 +44,8 @@
 } from '@grafana/ui';
 import { dedupLogRows, filterLogLevels } from 'app/core/logsModel';
 import store from 'app/core/store';
-<<<<<<< HEAD
-=======
 import { createAndCopyShortLink } from 'app/core/utils/shortLinks';
 import { getState, dispatch } from 'app/store/store';
-import { ExploreId } from 'app/types/explore';
->>>>>>> 9b1f1df9
 
 import { LogRows } from '../../logs/components/LogRows';
 import { LogRowContextModal } from '../../logs/components/log-context/LogRowContextModal';
