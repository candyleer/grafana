import { css, cx } from '@emotion/css';
import { get } from 'lodash';
import memoizeOne from 'memoize-one';
import React, { createRef } from 'react';
import { connect, ConnectedProps } from 'react-redux';
import AutoSizer from 'react-virtualized-auto-sizer';
import { Unsubscribable } from 'rxjs';

import {
  AbsoluteTimeRange,
  GrafanaTheme2,
  LoadingState,
  QueryFixAction,
  RawTimeRange,
  EventBus,
  SplitOpenOptions,
  SupplementaryQueryType,
} from '@grafana/data';
import { selectors } from '@grafana/e2e-selectors';
import { config, getDataSourceSrv, reportInteraction } from '@grafana/runtime';
import { DataQuery } from '@grafana/schema';
import {
  CustomScrollbar,
  ErrorBoundaryAlert,
  Themeable2,
  withTheme2,
  PanelContainer,
  AdHocFilterItem,
} from '@grafana/ui';
import { FILTER_FOR_OPERATOR, FILTER_OUT_OPERATOR } from '@grafana/ui/src/components/Table/types';
import appEvents from 'app/core/app_events';
import { supportedFeatures } from 'app/core/history/richHistoryStorageProvider';
import { MIXED_DATASOURCE_NAME } from 'app/plugins/datasource/mixed/MixedDataSource';
import { getNodeGraphDataFrames } from 'app/plugins/panel/nodeGraph/utils';
import { StoreState } from 'app/types';
import { AbsoluteTimeEvent } from 'app/types/events';
import { ExploreId } from 'app/types/explore';

import { getTimeZone } from '../profile/state/selectors';

import ExploreQueryInspector from './ExploreQueryInspector';
import { ExploreToolbar } from './ExploreToolbar';
import { FlameGraphExploreContainer } from './FlameGraphExploreContainer';
import { GraphContainer } from './Graph/GraphContainer';
import LogsContainer from './LogsContainer';
import { LogsSamplePanel } from './LogsSamplePanel';
import { NoData } from './NoData';
import { NoDataSourceCallToAction } from './NoDataSourceCallToAction';
import { NodeGraphContainer } from './NodeGraphContainer';
import { QueryRows } from './QueryRows';
import RawPrometheusContainer from './RawPrometheusContainer';
import { ResponseErrorContainer } from './ResponseErrorContainer';
import RichHistoryContainer from './RichHistory/RichHistoryContainer';
import { SecondaryActions } from './SecondaryActions';
import TableContainer from './TableContainer';
import { TraceViewContainer } from './TraceView/TraceViewContainer';
import { changeSize } from './state/explorePane';
import { splitOpen } from './state/main';
import {
  addQueryRow,
  modifyQueries,
  scanStart,
  scanStopAction,
  setQueries,
  setSupplementaryQueryEnabled,
} from './state/query';
import { isSplit } from './state/selectors';
import { makeAbsoluteTime, updateTimeRange } from './state/time';

const getStyles = (theme: GrafanaTheme2) => {
  return {
    exploreMain: css`
      label: exploreMain;
      // Is needed for some transition animations to work.
      position: relative;
      margin-top: 21px;
      display: flex;
      flex-direction: column;
      gap: ${theme.spacing(1)};
    `,
    queryContainer: css`
      label: queryContainer;
      // Need to override normal css class and don't want to count on ordering of the classes in html.
      height: auto !important;
      flex: unset !important;
      display: unset !important;
      padding: ${theme.spacing(1)};
    `,
    exploreContainer: css`
      display: flex;
      flex: 1 1 auto;
      flex-direction: column;
      padding: ${theme.spacing(2)};
      padding-top: 0;
    `,
  };
};

export interface ExploreProps extends Themeable2 {
  exploreId: ExploreId;
  theme: GrafanaTheme2;
  eventBus: EventBus;
}

enum ExploreDrawer {
  RichHistory,
  QueryInspector,
}

interface ExploreState {
  openDrawer?: ExploreDrawer;
}

export type Props = ExploreProps & ConnectedProps<typeof connector>;

/**
 * Explore provides an area for quick query iteration for a given datasource.
 * Once a datasource is selected it populates the query section at the top.
 * When queries are run, their results are being displayed in the main section.
 * The datasource determines what kind of query editor it brings, and what kind
 * of results viewers it supports. The state is managed entirely in Redux.
 *
 * SPLIT VIEW
 *
 * Explore can have two Explore areas side-by-side. This is handled in `Wrapper.tsx`.
 * Since there can be multiple Explores (e.g., left and right) each action needs
 * the `exploreId` as first parameter so that the reducer knows which Explore state
 * is affected.
 *
 * DATASOURCE REQUESTS
 *
 * A click on Run Query creates transactions for all DataQueries for all expanded
 * result viewers. New runs are discarding previous runs. Upon completion a transaction
 * saves the result. The result viewers construct their data from the currently existing
 * transactions.
 *
 * The result viewers determine some of the query options sent to the datasource, e.g.,
 * `format`, to indicate eventual transformations by the datasources' result transformers.
 */
export class Explore extends React.PureComponent<Props, ExploreState> {
  scrollElement: HTMLDivElement | undefined;
  absoluteTimeUnsubsciber: Unsubscribable | undefined;
  topOfViewRef = createRef<HTMLDivElement>();
  graphEventBus: EventBus;
  logsEventBus: EventBus;

  constructor(props: Props) {
    super(props);
    this.state = {
      openDrawer: undefined,
    };
    this.graphEventBus = props.eventBus.newScopedBus('graph', { onlyLocal: false });
    this.logsEventBus = props.eventBus.newScopedBus('logs', { onlyLocal: false });
  }

  componentDidMount() {
    this.absoluteTimeUnsubsciber = appEvents.subscribe(AbsoluteTimeEvent, this.onMakeAbsoluteTime);
  }

  componentWillUnmount() {
    this.absoluteTimeUnsubsciber?.unsubscribe();
  }

  onChangeTime = (rawRange: RawTimeRange) => {
    const { updateTimeRange, exploreId } = this.props;
    updateTimeRange({ exploreId, rawRange });
  };

  // Use this in help pages to set page to a single query
  onClickExample = (query: DataQuery) => {
    this.props.setQueries(this.props.exploreId, [query]);
  };

  onCellFilterAdded = (filter: AdHocFilterItem) => {
    const { value, key, operator } = filter;
    if (operator === FILTER_FOR_OPERATOR) {
      this.onClickFilterLabel(key, value);
    }

    if (operator === FILTER_OUT_OPERATOR) {
      this.onClickFilterOutLabel(key, value);
    }
  };

  onClickFilterLabel = (key: string, value: string) => {
    this.onModifyQueries({ type: 'ADD_FILTER', options: { key, value } });
  };

  onClickFilterOutLabel = (key: string, value: string) => {
    this.onModifyQueries({ type: 'ADD_FILTER_OUT', options: { key, value } });
  };

  onClickAddQueryRowButton = () => {
    const { exploreId, queryKeys } = this.props;
    this.props.addQueryRow(exploreId, queryKeys.length);
  };

  onMakeAbsoluteTime = () => {
    const { makeAbsoluteTime } = this.props;
    makeAbsoluteTime();
  };

  onModifyQueries = (action: QueryFixAction) => {
    const modifier = async (query: DataQuery, modification: QueryFixAction) => {
      const { datasource } = query;
      if (datasource == null) {
        return query;
      }
      const ds = await getDataSourceSrv().get(datasource);
      if (ds.modifyQuery) {
        return ds.modifyQuery(query, modification);
      } else {
        return query;
      }
    };
    this.props.modifyQueries(this.props.exploreId, action, modifier);
  };

  onResize = (size: { height: number; width: number }) => {
    this.props.changeSize(this.props.exploreId, size);
  };

  onStartScanning = () => {
    // Scanner will trigger a query
    this.props.scanStart(this.props.exploreId);
  };

  onStopScanning = () => {
    this.props.scanStopAction({ exploreId: this.props.exploreId });
  };

  onUpdateTimeRange = (absoluteRange: AbsoluteTimeRange) => {
    const { exploreId, updateTimeRange } = this.props;
    updateTimeRange({ exploreId, absoluteRange });
  };

  toggleShowRichHistory = () => {
    this.setState((state) => {
      return {
        openDrawer: state.openDrawer === ExploreDrawer.RichHistory ? undefined : ExploreDrawer.RichHistory,
      };
    });
  };

  toggleShowQueryInspector = () => {
    this.setState((state) => {
      return {
        openDrawer: state.openDrawer === ExploreDrawer.QueryInspector ? undefined : ExploreDrawer.QueryInspector,
      };
    });
  };

  onSplitOpen = (panelType: string) => {
    return async (options?: SplitOpenOptions) => {
      this.props.splitOpen(options);
      if (options && this.props.datasourceInstance) {
        const target = (await getDataSourceSrv().get(options.datasourceUid)).type;
        const source =
          this.props.datasourceInstance.uid === MIXED_DATASOURCE_NAME
            ? get(this.props.queries, '0.datasource.type')
            : this.props.datasourceInstance.type;
        const tracking = {
          origin: 'panel',
          panelType,
          source,
          target,
          exploreId: this.props.exploreId,
        };
        reportInteraction('grafana_explore_split_view_opened', tracking);
      }
    };
  };

  renderEmptyState(exploreContainerStyles: string) {
    return (
      <div className={cx(exploreContainerStyles)}>
        <NoDataSourceCallToAction />
      </div>
    );
  }

  renderNoData() {
    return <NoData />;
  }

  renderGraphPanel(width: number) {
    const { graphResult, absoluteRange, timeZone, queryResponse, loading, showFlameGraph } = this.props;

    return (
      <GraphContainer
        loading={loading}
        data={graphResult!}
        height={showFlameGraph ? 180 : 400}
        width={width}
        absoluteRange={absoluteRange}
        timeZone={timeZone}
        onChangeTime={this.onUpdateTimeRange}
        annotations={queryResponse.annotations}
        splitOpenFn={this.onSplitOpen('graph')}
        loadingState={queryResponse.state}
        eventBus={this.graphEventBus}
      />
    );
  }

  renderTablePanel(width: number) {
    const { exploreId, timeZone } = this.props;
    return (
      <TableContainer
        ariaLabel={selectors.pages.Explore.General.table}
        width={width}
        exploreId={exploreId}
        onCellFilterAdded={this.onCellFilterAdded}
        timeZone={timeZone}
        splitOpenFn={this.onSplitOpen('table')}
      />
    );
  }

  renderRawPrometheus(width: number) {
    const { exploreId, datasourceInstance, timeZone } = this.props;
    return (
      <RawPrometheusContainer
        showRawPrometheus={true}
        ariaLabel={selectors.pages.Explore.General.table}
        width={width}
        exploreId={exploreId}
        onCellFilterAdded={datasourceInstance?.modifyQuery ? this.onCellFilterAdded : undefined}
        timeZone={timeZone}
        splitOpenFn={this.onSplitOpen('table')}
      />
    );
  }

  renderLogsPanel(width: number) {
    const { exploreId, syncedTimes, theme, queryResponse } = this.props;
    const spacing = parseInt(theme.spacing(2).slice(0, -2), 10);
    return (
      <LogsContainer
        exploreId={exploreId}
        loadingState={queryResponse.state}
        syncedTimes={syncedTimes}
        width={width - spacing}
        onClickFilterLabel={this.onClickFilterLabel}
        onClickFilterOutLabel={this.onClickFilterOutLabel}
        onStartScanning={this.onStartScanning}
        onStopScanning={this.onStopScanning}
        eventBus={this.logsEventBus}
        splitOpenFn={this.onSplitOpen('logs')}
      />
    );
  }

  renderLogsSamplePanel() {
    const { logsSample, timeZone, setSupplementaryQueryEnabled, exploreId, datasourceInstance, queries } = this.props;

    return (
      <LogsSamplePanel
        queryResponse={logsSample.data}
        timeZone={timeZone}
        enabled={logsSample.enabled}
        queries={queries}
        datasourceInstance={datasourceInstance}
        splitOpen={this.onSplitOpen('logsSample')}
        setLogsSampleEnabled={(enabled: boolean) =>
          setSupplementaryQueryEnabled(exploreId, enabled, SupplementaryQueryType.LogsSample)
        }
      />
    );
  }

  renderNodeGraphPanel() {
    const { exploreId, showTrace, queryResponse, datasourceInstance } = this.props;
    const datasourceType = datasourceInstance ? datasourceInstance?.type : 'unknown';

    return (
      <NodeGraphContainer
        dataFrames={this.memoizedGetNodeGraphDataFrames(queryResponse.series)}
        exploreId={exploreId}
        withTraceView={showTrace}
        datasourceType={datasourceType}
        splitOpenFn={this.onSplitOpen('nodeGraph')}
      />
    );
  }

  memoizedGetNodeGraphDataFrames = memoizeOne(getNodeGraphDataFrames);

  renderFlameGraphPanel() {
    const { queryResponse } = this.props;
    return <FlameGraphExploreContainer dataFrames={queryResponse.flameGraphFrames} />;
  }

  renderTraceViewPanel() {
    const { queryResponse, exploreId } = this.props;
    const dataFrames = queryResponse.series.filter((series) => series.meta?.preferredVisualisationType === 'trace');

    return (
      // If there is no data (like 404) we show a separate error so no need to show anything here
      dataFrames.length && (
        <TraceViewContainer
          exploreId={exploreId}
          dataFrames={dataFrames}
          splitOpenFn={this.onSplitOpen('traceView')}
          scrollElement={this.scrollElement}
          queryResponse={queryResponse}
          topOfViewRef={this.topOfViewRef}
        />
      )
    );
  }

  render() {
    const {
      datasourceInstance,
      exploreId,
      graphResult,
      queryResponse,
      isLive,
      theme,
      showMetrics,
      showTable,
      showRawPrometheus,
      showLogs,
      showTrace,
      showNodeGraph,
      showFlameGraph,
      timeZone,
      showLogsSample,
    } = this.props;
    const { openDrawer } = this.state;
    const styles = getStyles(theme);
    const showPanels = queryResponse && queryResponse.state !== LoadingState.NotStarted;
    const showRichHistory = openDrawer === ExploreDrawer.RichHistory;
    const richHistoryRowButtonHidden = !supportedFeatures().queryHistoryAvailable;
    const showQueryInspector = openDrawer === ExploreDrawer.QueryInspector;
    const showNoData =
      queryResponse.state === LoadingState.Done &&
      [
        queryResponse.logsFrames,
        queryResponse.graphFrames,
        queryResponse.nodeGraphFrames,
        queryResponse.flameGraphFrames,
        queryResponse.tableFrames,
        queryResponse.rawPrometheusFrames,
        queryResponse.traceFrames,
      ].every((e) => e.length === 0);

    return (
      <CustomScrollbar
        testId={selectors.pages.Explore.General.scrollView}
        autoHeightMin={'100%'}
        scrollRefCallback={(scrollElement) => (this.scrollElement = scrollElement || undefined)}
      >
        <ExploreToolbar exploreId={exploreId} onChangeTime={this.onChangeTime} topOfViewRef={this.topOfViewRef} />
        {datasourceInstance ? (
          <div className={styles.exploreContainer}>
            <PanelContainer className={styles.queryContainer}>
              <QueryRows exploreId={exploreId} />
              <SecondaryActions
                addQueryRowButtonDisabled={isLive}
                // We cannot show multiple traces at the same time right now so we do not show add query button.
                //TODO:unification
                addQueryRowButtonHidden={false}
                richHistoryRowButtonHidden={richHistoryRowButtonHidden}
                richHistoryButtonActive={showRichHistory}
                queryInspectorButtonActive={showQueryInspector}
                onClickAddQueryRowButton={this.onClickAddQueryRowButton}
                onClickRichHistoryButton={this.toggleShowRichHistory}
                onClickQueryInspectorButton={this.toggleShowQueryInspector}
              />
              <ResponseErrorContainer exploreId={exploreId} />
            </PanelContainer>
            <AutoSizer onResize={this.onResize} disableHeight>
              {({ width }) => {
                if (width === 0) {
                  return null;
                }

                return (
                  <main className={cx(styles.exploreMain)} style={{ width }}>
                    <ErrorBoundaryAlert>
                      {showPanels && (
                        <>
                          {showMetrics && graphResult && (
                            <ErrorBoundaryAlert>{this.renderGraphPanel(width)}</ErrorBoundaryAlert>
                          )}
                          {showRawPrometheus && (
                            <ErrorBoundaryAlert>{this.renderRawPrometheus(width)}</ErrorBoundaryAlert>
                          )}
                          {showTable && <ErrorBoundaryAlert>{this.renderTablePanel(width)}</ErrorBoundaryAlert>}
                          {showLogs && <ErrorBoundaryAlert>{this.renderLogsPanel(width)}</ErrorBoundaryAlert>}
                          {showNodeGraph && <ErrorBoundaryAlert>{this.renderNodeGraphPanel()}</ErrorBoundaryAlert>}
                          {showFlameGraph && <ErrorBoundaryAlert>{this.renderFlameGraphPanel()}</ErrorBoundaryAlert>}
                          {showTrace && <ErrorBoundaryAlert>{this.renderTraceViewPanel()}</ErrorBoundaryAlert>}
                          {config.featureToggles.logsSampleInExplore && showLogsSample && (
                            <ErrorBoundaryAlert>{this.renderLogsSamplePanel()}</ErrorBoundaryAlert>
                          )}
                          {showNoData && <ErrorBoundaryAlert>{this.renderNoData()}</ErrorBoundaryAlert>}
                        </>
                      )}
                      {showRichHistory && (
                        <RichHistoryContainer
                          width={width}
                          exploreId={exploreId}
                          onClose={this.toggleShowRichHistory}
                        />
                      )}
                      {showQueryInspector && (
                        <ExploreQueryInspector
                          exploreId={exploreId}
                          width={width}
                          onClose={this.toggleShowQueryInspector}
                          timeZone={timeZone}
                        />
                      )}
                    </ErrorBoundaryAlert>
                  </main>
                );
              }}
            </AutoSizer>
          </div>
        ) : (
          this.renderEmptyState(styles.exploreContainer)
        )}
      </CustomScrollbar>
    );
  }
}

function mapStateToProps(state: StoreState, { exploreId }: ExploreProps) {
  const explore = state.explore;
  const { syncedTimes } = explore;
<<<<<<< HEAD
  const item = explore.panes[exploreId];
  if (!item) {
    return null;
  }

=======
  const item: ExploreItemState = explore.panes[exploreId]!;
>>>>>>> f03d0698
  const timeZone = getTimeZone(state.user);
  const {
    datasourceInstance,
    queryKeys,
    queries,
    isLive,
    graphResult,
    tableResult,
    logsResult,
    showLogs,
    showMetrics,
    showTable,
    showTrace,
    absoluteRange,
    queryResponse,
    showNodeGraph,
    showFlameGraph,
    loading,
    showRawPrometheus,
    supplementaryQueries,
  } = item;

  const logsSample = supplementaryQueries[SupplementaryQueryType.LogsSample];
  // We want to show logs sample only if there are no log results and if there is already graph or table result
  const showLogsSample = !!(logsSample.dataProvider !== undefined && !logsResult && (graphResult || tableResult));

  return {
    datasourceInstance,
    queryKeys,
    queries,
    isLive,
    graphResult,
    logsResult: logsResult ?? undefined,
    absoluteRange,
    queryResponse,
    syncedTimes,
    timeZone,
    showLogs,
    showMetrics,
    showTable,
    showTrace,
    showNodeGraph,
    showRawPrometheus,
    showFlameGraph,
    splitted: isSplit(state),
    loading,
    logsSample,
    showLogsSample,
  };
}

const mapDispatchToProps = {
  changeSize,
  modifyQueries,
  scanStart,
  scanStopAction,
  setQueries,
  updateTimeRange,
  makeAbsoluteTime,
  addQueryRow,
  splitOpen,
  setSupplementaryQueryEnabled,
};

const connector = connect(mapStateToProps, mapDispatchToProps);

export default withTheme2(connector(Explore));<|MERGE_RESOLUTION|>--- conflicted
+++ resolved
@@ -531,15 +531,13 @@
 function mapStateToProps(state: StoreState, { exploreId }: ExploreProps) {
   const explore = state.explore;
   const { syncedTimes } = explore;
-<<<<<<< HEAD
   const item = explore.panes[exploreId];
+  // FIXME: this happens because mapStateToProps is called before ExplorePage rerenders.
+  // converting this to a function component should fix it.
   if (!item) {
     return null;
   }
 
-=======
-  const item: ExploreItemState = explore.panes[exploreId]!;
->>>>>>> f03d0698
   const timeZone = getTimeZone(state.user);
   const {
     datasourceInstance,
