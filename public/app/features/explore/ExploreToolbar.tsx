--- conflicted
+++ resolved
@@ -31,26 +31,11 @@
   import('./AddToDashboard').then(({ AddToDashboard }) => ({ default: AddToDashboard }))
 );
 
-<<<<<<< HEAD
-const getStyles = (exploreId: ExploreId, isLargerExploreId: boolean) => {
-  return {
-    rotateIcon: css({
-      '> div > svg': {
-        transform:
-          (exploreId === ExploreId.left && isLargerExploreId) || (exploreId === 'right' && !isLargerExploreId)
-            ? 'rotate(180deg)'
-            : 'none',
-      },
-    }),
-  };
-};
-=======
 const rotateIcon = css({
   '> div > svg': {
     transform: 'rotate(180deg)',
   },
 });
->>>>>>> 47121e6e
 
 interface Props {
   exploreId: ExploreId;
@@ -67,7 +52,7 @@
   const { refreshInterval, loading, datasourceInstance, range, isLive, isPaused, syncedTimes } = useSelector(
     (state: StoreState) => ({
       ...pick(
-        state.explore[exploreId]!,
+        state.explore.panes[exploreId]!,
         'refreshInterval',
         'loading',
         'datasourceInstance',
@@ -80,9 +65,9 @@
     shallowEqual
   );
   const isLargerPane = useSelector((state: StoreState) => state.explore.largerExploreId === exploreId);
-  const showSmallTimePicker = useSelector((state) => splitted || state.explore[exploreId]!.containerWidth < 1210);
+  const showSmallTimePicker = useSelector((state) => splitted || state.explore.panes[exploreId]!.containerWidth < 1210);
   const showSmallDataSourcePicker = useSelector(
-    (state) => state.explore[exploreId]!.containerWidth < (splitted ? 700 : 800)
+    (state) => state.explore.panes[exploreId]!.containerWidth < (splitted ? 700 : 800)
   );
 
   const shouldRotateSplitIcon = useMemo(
@@ -162,56 +147,6 @@
           ]}
         />
       </div>
-<<<<<<< HEAD
-    );
-  }
-}
-
-const mapStateToProps = (state: StoreState, { exploreId }: OwnProps) => {
-  const { syncedTimes, largerExploreId } = state.explore;
-  const exploreItem = state.explore.panes[exploreId]!;
-  const { datasourceInstance, datasourceMissing, range, refreshInterval, loading, isLive, isPaused, containerWidth } =
-    exploreItem;
-
-  const hasLiveOption = !!datasourceInstance?.meta?.streaming;
-
-  return {
-    datasourceMissing,
-    datasourceRef: datasourceInstance?.getRef(),
-    datasourceType: datasourceInstance?.type,
-    loading,
-    range,
-    timeZone: getTimeZone(state.user),
-    fiscalYearStartMonth: getFiscalYearStartMonth(state.user),
-    splitted: isSplit(state),
-    refreshInterval,
-    hasLiveOption,
-    isLive,
-    isPaused,
-    syncedTimes,
-    containerWidth,
-    largerExploreId,
-  };
-};
-
-const mapDispatchToProps = {
-  changeDatasource,
-  changeRefreshInterval,
-  cancelQueries,
-  runQueries,
-  closeSplit: splitClose,
-  split: splitOpen,
-  syncTimes,
-  onChangeTimeZone: updateTimeZoneForSession,
-  onChangeFiscalYearStartMonth: updateFiscalYearStartMonthForSession,
-  maximizePaneAction,
-  evenPaneResizeAction,
-};
-
-const connector = connect(mapStateToProps, mapDispatchToProps);
-
-export const ExploreToolbar = connector(UnConnectedExploreToolbar);
-=======
       <PageToolbar
         aria-label="Explore toolbar"
         leftItems={[
@@ -318,5 +253,4 @@
       </PageToolbar>
     </div>
   );
-}
->>>>>>> 47121e6e
+}