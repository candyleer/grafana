--- conflicted
+++ resolved
@@ -2,11 +2,7 @@
 import { Observer, Subject, Subscription, Unsubscribable } from 'rxjs';
 import { v4 as uuidv4 } from 'uuid';
 
-<<<<<<< HEAD
-import { BusEvent, EventBusSrv } from '@grafana/data';
-=======
 import { BusEvent, BusEventHandler, BusEventType, EventBusSrv } from '@grafana/data';
->>>>>>> 77ef812f
 import { useForceUpdate } from '@grafana/ui';
 
 import { SceneComponentWrapper } from './SceneComponentWrapper';
@@ -14,21 +10,12 @@
 import { SceneDataState, SceneObject, SceneComponent, SceneEditor, SceneTimeRange, SceneObjectState } from './types';
 
 export abstract class SceneObjectBase<TState extends SceneObjectState = {}> implements SceneObject<TState> {
-<<<<<<< HEAD
-  subject = new Subject<TState>();
-  state: TState;
-  parent?: SceneObjectBase<SceneObjectState>;
-  isActive?: boolean;
-  events = new EventBusSrv();
-
-=======
   events = new EventBusSrv();
 
   private _isActive = false;
   private _subject = new Subject<TState>();
   private _state: TState;
   protected _parent?: SceneObject;
->>>>>>> 77ef812f
   protected subs = new Subscription();
 
   constructor(state: TState) {
@@ -122,16 +109,6 @@
     );
   }
 
-<<<<<<< HEAD
-  /**
-   * Feel that having subscribe (via rxjs Subscribable) and .events (on SceneObject interface) and now this publishEvent might be a bit confusing and in need of some rename/clarity
-   * Bubble event up the scene object graph
-   * */
-  protected publishEvent(event: BusEvent) {
-    this.events.publish(event);
-
-    if (this.parent) {
-=======
   /*
    * Publish an event and optionally bubble it up the scene
    **/
@@ -139,16 +116,11 @@
     this.events.publish(event);
 
     if (bubble && this.parent) {
->>>>>>> 77ef812f
       this.parent.publishEvent(event);
     }
   }
 
-<<<<<<< HEAD
-  protected getRoot(): SceneObject {
-=======
   getRoot(): SceneObject {
->>>>>>> 77ef812f
     return !this.parent ? this : this.parent.getRoot();
   }
 
@@ -157,11 +129,6 @@
 
     const { $data, $variables } = this.state;
 
-<<<<<<< HEAD
-    const { $data, $variables } = this.state;
-
-=======
->>>>>>> 77ef812f
     if ($data && !$data.isActive) {
       $data.activate();
     }
@@ -176,11 +143,6 @@
 
     const { $data, $variables } = this.state;
 
-<<<<<<< HEAD
-    const { $data, $variables } = this.state;
-
-=======
->>>>>>> 77ef812f
     if ($data && $data.isActive) {
       $data.deactivate();
     }
@@ -194,13 +156,8 @@
     this.subs.unsubscribe();
     this.subs = new Subscription();
 
-<<<<<<< HEAD
-    this.subject.complete();
-    this.subject = new Subject<TState>();
-=======
     this._subject.complete();
     this._subject = new Subject<TState>();
->>>>>>> 77ef812f
   }
 
   useState() {
