define([
  'angular',
  'lodash',
  'app/core/utils/kbn',
],
function (angular, _, kbn) {
  'use strict';

  var module = angular.module('grafana.services');

  module.service('templateValuesSrv', function($q, $rootScope, datasourceSrv, $location, templateSrv, timeSrv) {
    var self = this;

    function getNoneOption() { return { text: 'None', value: '', isNone: true }; }

    // update time variant variables
    $rootScope.onAppEvent('refresh', function() {

      // look for interval variables
      var intervalVariable = _.findWhere(self.variables, { type: 'interval' });
      if (intervalVariable) {
        self.updateAutoInterval(intervalVariable);
      }

      // update variables with refresh === 2
      var promises = self.variables
        .filter(function(variable) {
          return variable.refresh === 2;
        }).map(function(variable) {
          return self.updateOptions(variable);
        });

      return $q.all(promises);

    }, $rootScope);

    this.init = function(dashboard) {
      this.variables = dashboard.templating.list;
      templateSrv.init(this.variables);

      var queryParams = $location.search();
      var promises = [];

      // use promises to delay processing variables that
      // depend on other variables.
      this.variableLock = {};
      _.forEach(this.variables, function(variable) {
        self.variableLock[variable.name] = $q.defer();
      });

      for (var i = 0; i < this.variables.length; i++) {
        var variable = this.variables[i];
        promises.push(this.processVariable(variable, queryParams));
      }

      return $q.all(promises);
    };

    this.processVariable = function(variable, queryParams) {
      var dependencies = [];
      var lock = self.variableLock[variable.name];

      // determine our dependencies.
      if (variable.type === "query") {
        _.forEach(this.variables, function(v) {
          // both query and datasource can contain variable
          if (templateSrv.containsVariable(variable.query, v.name) ||
              templateSrv.containsVariable(variable.datasource, v.name)) {
            dependencies.push(self.variableLock[v.name].promise);
          }
        });
      }

      return $q.all(dependencies).then(function() {
        var urlValue = queryParams['var-' + variable.name];
        if (urlValue !== void 0) {
          return self.setVariableFromUrl(variable, urlValue).then(lock.resolve);
        }
        else if (variable.refresh === 1 || variable.refresh === 2) {
          return self.updateOptions(variable).then(function() {
            if (_.isEmpty(variable.current) && variable.options.length) {
              self.setVariableValue(variable, variable.options[0]);
            }
            lock.resolve();
          });
        }
        else if (variable.type === 'interval') {
          self.updateAutoInterval(variable);
          lock.resolve();
        } else {
          lock.resolve();
        }
      });
    };

    this.setVariableFromUrl = function(variable, urlValue) {
      var promise = $q.when(true);

      if (variable.refresh) {
        promise = this.updateOptions(variable);
      }

      return promise.then(function() {
<<<<<<< HEAD
        var option = _.find(variable.options, function(op) {
          return op.text === urlValue || op.value === urlValue;
        });

        option = option || { text: urlValue, value: urlValue };
=======
        var option = _.findWhere(variable.options, {text: urlValue});
        option = option || {text: urlValue, value: urlValue};
>>>>>>> 724a5119

        self.updateAutoInterval(variable);
        return self.setVariableValue(variable, option, true);
      });
    };

    this.updateAutoInterval = function(variable) {
      if (!variable.auto) { return; }

      // add auto option if missing
      if (variable.options.length && variable.options[0].text !== 'auto') {
        variable.options.unshift({ text: 'auto', value: '$__auto_interval' });
      }

      var interval = kbn.calculateInterval(timeSrv.timeRange(), variable.auto_count, (variable.auto_min ? ">"+variable.auto_min : null));
      templateSrv.setGrafanaVariable('$__auto_interval', interval);
    };

    this.setVariableValue = function(variable, option, initPhase) {
      variable.current = angular.copy(option);

      if (_.isArray(variable.current.text)) {
        variable.current.text = variable.current.text.join(' + ');
      }

      self.selectOptionsForCurrentValue(variable);
      templateSrv.updateTemplateData();

      // on first load, variable loading is ordered to ensure
      // that parents are updated before children.
      if (initPhase) {
        return $q.when();
      }

      return self.updateOptionsInChildVariables(variable);
    };

    this.variableUpdated = function(variable) {
      templateSrv.updateTemplateData();
      return this.updateOptionsInChildVariables(variable);
    };

    this.updateOptionsInChildVariables = function(updatedVariable) {
      var promises = _.map(self.variables, function(otherVariable) {
        if (otherVariable === updatedVariable) {
          return;
        }
        if (templateSrv.containsVariable(otherVariable.query, updatedVariable.name) ||
            templateSrv.containsVariable(otherVariable.datasource, updatedVariable.name)) {
          return self.updateOptions(otherVariable);
        }
      });

      return $q.all(promises);
    };

    this._updateNonQueryVariable = function(variable) {
      if (variable.type === 'datasource') {
        self.updateDataSourceVariable(variable);
        return;
      }

      // extract options in comma seperated string
      variable.options = _.map(variable.query.split(/[,]+/), function(text) {
        return { text: text.trim(), value: text.trim() };
      });

      if (variable.type === 'interval') {
        self.updateAutoInterval(variable);
      }

      if (variable.type === 'custom' && variable.includeAll) {
        self.addAllOption(variable);
      }
    };

    this.updateDataSourceVariable = function(variable) {
      var options = [];
      var sources = datasourceSrv.getMetricSources({skipVariables: true});
      var regex;

      if (variable.regex) {
        regex = kbn.stringToJsRegex(templateSrv.replace(variable.regex));
      }

      for (var i = 0; i < sources.length; i++) {
        var source = sources[i];
        // must match on type
        if (source.meta.id !== variable.query) {
          continue;
        }

        if (regex && !regex.exec(source.name)) {
          continue;
        }

        options.push({text: source.name, value: source.name});
      }

      if (options.length === 0) {
        options.push({text: 'No data sources found', value: ''});
      }

      variable.options = options;
    };

    this.updateOptions = function(variable) {
      if (variable.type !== 'query') {
        self._updateNonQueryVariable(variable);
        return self.validateVariableSelectionState(variable);
      }

      return datasourceSrv.get(variable.datasource)
        .then(_.partial(this.updateOptionsFromMetricFindQuery, variable))
        .then(_.partial(this.updateTags, variable))
        .then(_.partial(this.validateVariableSelectionState, variable));
    };

    this.selectOptionsForCurrentValue = function(variable) {
      var i, y, value, option;
      var selected = [];

      for (i = 0; i < variable.options.length; i++) {
        option = variable.options[i];
        option.selected = false;
        if (_.isArray(variable.current.value)) {
          for (y = 0; y < variable.current.value.length; y++) {
            value = variable.current.value[y];
            if (option.value === value) {
              option.selected = true;
              selected.push(option);
            }
          }
        } else if (option.value === variable.current.value) {
          option.selected = true;
          selected.push(option);
        }
      }

      return selected;
    };

    this.validateVariableSelectionState = function(variable) {
      if (!variable.current) {
        if (!variable.options.length) { return; }
        return self.setVariableValue(variable, variable.options[0], false);
      }

      if (_.isArray(variable.current.value)) {
        var selected = self.selectOptionsForCurrentValue(variable);

        // if none pick first
        if (selected.length === 0) {
          selected = variable.options[0];
        } else {
          selected = {
            value: _.map(selected, function(val) {return val.value;}),
            text: _.map(selected, function(val) {return val.text;}).join(' + '),
          };
        }

        return self.setVariableValue(variable, selected, false);
      } else {
        var currentOption = _.findWhere(variable.options, {text: variable.current.text});
        if (currentOption) {
          return self.setVariableValue(variable, currentOption, false);
        } else {
          if (!variable.options.length) { return; }
          return self.setVariableValue(variable, variable.options[0]);
        }
      }
    };

    this.updateTags = function(variable, datasource) {
      if (variable.useTags) {
        return datasource.metricFindQuery(variable.tagsQuery).then(function (results) {
          variable.tags = [];
          for (var i = 0; i < results.length; i++) {
            variable.tags.push(results[i].text);
          }
          return datasource;
        });
      } else {
        delete variable.tags;
      }

      return datasource;
    };

    this.updateOptionsFromMetricFindQuery = function(variable, datasource) {
      return datasource.metricFindQuery(variable.query).then(function (results) {
        variable.options = self.metricNamesToVariableValues(variable, results);
        if (variable.includeAll) {
          self.addAllOption(variable);
        }
        if (!variable.options.length) {
          variable.options.push(getNoneOption());
        }
        return datasource;
      });
    };

    this.getValuesForTag = function(variable, tagKey) {
      return datasourceSrv.get(variable.datasource).then(function(datasource) {
        var query = variable.tagValuesQuery.replace('$tag', tagKey);
        return datasource.metricFindQuery(query).then(function (results) {
          return _.map(results, function(value) {
            return value.text;
          });
        });
      });
    };

    this.metricNamesToVariableValues = function(variable, metricNames) {
      var regex, options, i, matches;
      options = {}; // use object hash to remove duplicates

      if (variable.regex) {
        regex = kbn.stringToJsRegex(templateSrv.replace(variable.regex));
      }

      for (i = 0; i < metricNames.length; i++) {
        var item = metricNames[i];
        var value = item.value || item.text;
        var text = item.text || item.value;

        if (_.isNumber(value)) {
          value = value.toString();
        }

        if (_.isNumber(text)) {
          text = text.toString();
        }

        if (regex) {
          matches = regex.exec(value);
          if (!matches) { continue; }
          if (matches.length > 1) {
            value = matches[1];
            text = value;
          }
        }

        options[value] = {text: text, value: value};
      }

      return _.sortBy(options, 'text');
    };

    this.addAllOption = function(variable) {
      variable.options.unshift({text: 'All', value: "$__all"});
    };

  });

});<|MERGE_RESOLUTION|>--- conflicted
+++ resolved
@@ -101,16 +101,9 @@
       }
 
       return promise.then(function() {
-<<<<<<< HEAD
         var option = _.find(variable.options, function(op) {
           return op.text === urlValue || op.value === urlValue;
         });
-
-        option = option || { text: urlValue, value: urlValue };
-=======
-        var option = _.findWhere(variable.options, {text: urlValue});
-        option = option || {text: urlValue, value: urlValue};
->>>>>>> 724a5119
 
         self.updateAutoInterval(variable);
         return self.setVariableValue(variable, option, true);
