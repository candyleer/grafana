import { isArray, isString } from 'lodash';
import MiniSearch from 'minisearch';
<<<<<<< HEAD
import {
  ArrayVector,
  DataFrame,
  DataFrameType,
  DataFrameView,
  DataSourceRef,
  Field,
  FieldType,
  getDisplayProcessor,
  toDataFrame,
  Vector,
} from '@grafana/data';
=======

import { ArrayVector, DataFrame, DataSourceRef, Field, FieldType, getDisplayProcessor, Vector } from '@grafana/data';
>>>>>>> 9529c35e
import { config } from '@grafana/runtime';

import { filterFrame, getRawIndexData, RawIndexData, rawIndexSupplier } from './backend';
import { GrafanaSearcher, QueryFilters, QueryResponse } from './types';

import { LocationInfo } from '.';

export type SearchResultKind = keyof RawIndexData;

interface InputDoc {
  kind: SearchResultKind;
  index: number;

  // Fields
  id?: Vector<number>;
  url?: Vector<string>;
  uid?: Vector<string>;
  name?: Vector<string>;
  folder?: Vector<number>;
  description?: Vector<string>;
  dashboardID?: Vector<number>;
  location?: Vector<LocationInfo[]>;
  datasource?: Vector<DataSourceRef[]>;
  type?: Vector<string>;
  tags?: Vector<string[]>; // JSON strings?
}

interface CompositeKey {
  kind: SearchResultKind;
  index: number;
}

// This implements search in the frontend using the minisearch library
export class MiniSearcher implements GrafanaSearcher {
  lookup = new Map<SearchResultKind, InputDoc>();
  data: RawIndexData = {};
  index?: MiniSearch<InputDoc>;
  flat?: DataFrame; // should come from raw query!

  constructor(private supplier: rawIndexSupplier = getRawIndexData) {}

  private async initIndex() {
    const data = await this.supplier();

    const searcher = new MiniSearch<InputDoc>({
      idField: '__id',
      fields: ['name', 'description', 'tags', 'type', 'tags'], // fields to index for full-text search
      searchOptions: {
        boost: {
          name: 3,
          description: 1,
        },
        // boost dashboard matches first
        boostDocument: (documentId: any, term: string) => {
          const kind = documentId.kind;
          if (kind === 'dashboard') {
            return 1.4;
          }
          if (kind === 'folder') {
            return 1.2;
          }
          return 1;
        },
        prefix: true,
        fuzzy: (term) => (term.length > 4 ? 0.2 : false),
      },
      extractField: (doc, name) => {
        // return a composite key for the id
        if (name === '__id') {
          return {
            kind: doc.kind,
            index: doc.index,
          } as any;
        }
        const values = (doc as any)[name] as Vector;
        if (!values) {
          return '';
        }
        const value = values.get(doc.index);
        if (isString(value)) {
          return value as string;
        }
        if (isArray(value)) {
          return value.join(' ');
        }
        return JSON.stringify(value);
      },
    });

    const lookup = new Map<SearchResultKind, InputDoc>();
    for (const [key, frame] of Object.entries(data)) {
      const kind = key as SearchResultKind;
      const input = getInputDoc(kind, frame);
      lookup.set(kind, input);
      for (let i = 0; i < frame.length; i++) {
        input.index = i;
        searcher.add(input);
      }
    }

    // Construct the URL field for each panel
    const folderIDToIndex = new Map<number, number>();
    const folder = lookup.get('folder');
    const dashboard = lookup.get('dashboard');
    const panel = lookup.get('panel');
    if (folder?.id) {
      for (let i = 0; i < folder.id?.length; i++) {
        folderIDToIndex.set(folder.id.get(i), i);
      }
    }

    if (dashboard?.id && panel?.dashboardID && dashboard.url) {
      let location: LocationInfo[][] = new Array(dashboard.id.length);
      const dashIDToIndex = new Map<number, number>();
      for (let i = 0; i < dashboard.id?.length; i++) {
        dashIDToIndex.set(dashboard.id.get(i), i);
        const folderId = dashboard.folder?.get(i);
        if (folderId != null) {
          const index = folderIDToIndex.get(folderId);
          const name = folder?.name?.get(index!);
          if (name) {
            location[i] = [
              {
                kind: 'folder',
                name,
              },
            ];
          }
        }
      }
      dashboard.location = new ArrayVector(location); // folder name

      location = new Array(panel.dashboardID.length);
      const urls: string[] = new Array(location.length);
      for (let i = 0; i < panel.dashboardID.length; i++) {
        const dashboardID = panel.dashboardID.get(i);
        const index = dashIDToIndex.get(dashboardID);
        if (index != null) {
          const idx = panel.id?.get(i);
          urls[i] = dashboard.url.get(index) + '?viewPanel=' + idx;

          const parent = dashboard.location.get(index) ?? [];
          const name = dashboard.name?.get(index) ?? '?';
          location[i] = [...parent, { kind: 'dashboard', name }];
        }
      }
      panel.url = new ArrayVector(urls);
      panel.location = new ArrayVector(location);
    }

    this.index = searcher;
    this.data = data;
    this.lookup = lookup;
    this.flat = buildFlatIndex(folderIDToIndex, data.folder!, data.dashboard!);
  }

  async search(query: string, filter?: QueryFilters): Promise<QueryResponse> {
    if (!this.index) {
      await this.initIndex();
    }

    // empty query can return everything
    if (!query && this.data.dashboard) {
      if (!filter && this.flat) {
        return {
          body: this.flat, // for now
        };
      }

      return {
        body: filterFrame(this.data.dashboard, filter),
      };
    }

    const found = this.index!.search(query);

    // frame fields
    const url: string[] = [];
    const kind: string[] = [];
    const type: string[] = [];
    const name: string[] = [];
    const tags: string[][] = [];
    const location: LocationInfo[][] = [];
    const datasource: DataSourceRef[][] = [];
    const info: any[] = [];
    const score: number[] = [];

    for (const res of found) {
      const key = res.id as CompositeKey;
      const index = key.index;
      const input = this.lookup.get(key.kind);
      if (!input) {
        continue;
      }

      if (filter && !shouldKeep(filter, input, index)) {
        continue;
      }

      url.push(input.url?.get(index) ?? '?');
      location.push(input.location?.get(index) as any);
      datasource.push(input.datasource?.get(index) as any);
      tags.push(input.tags?.get(index) as any);
      kind.push(key.kind);
      name.push(input.name?.get(index) ?? '?');
      type.push(input.type?.get(index)!);
      info.push(res.match); // ???
      score.push(res.score);
    }
    const fields: Field[] = [
      { name: 'kind', config: {}, type: FieldType.string, values: new ArrayVector(kind) },
      { name: 'name', config: {}, type: FieldType.string, values: new ArrayVector(name) },
      {
        name: 'url',
        config: {},
        type: FieldType.string,
        values: new ArrayVector(url),
      },
      { name: 'type', config: {}, type: FieldType.string, values: new ArrayVector(type) },
      { name: 'info', config: {}, type: FieldType.other, values: new ArrayVector(info) },
      { name: 'tags', config: {}, type: FieldType.other, values: new ArrayVector(tags) },
      { name: 'location', config: {}, type: FieldType.other, values: new ArrayVector(location) },
      { name: 'datasource', config: {}, type: FieldType.other, values: new ArrayVector(datasource) },
      { name: 'score', config: {}, type: FieldType.number, values: new ArrayVector(score) },
    ];
    for (const field of fields) {
      field.display = getDisplayProcessor({ field, theme: config.theme2 });
    }
    return {
      body: {
        fields,
        length: kind.length,
      },
    };
  }
}

function shouldKeep(filter: QueryFilters, doc: InputDoc, index: number): boolean {
  if (filter.tags) {
    const tags = doc.tags?.get(index);
    if (!tags?.length) {
      return false;
    }
    for (const t of filter.tags) {
      if (!tags.includes(t)) {
        return false;
      }
    }
  }

  let keep = true;
  // Any is OK
  if (filter.datasource) {
    keep = false;
    const dss = doc.datasource?.get(index);
    if (dss) {
      for (const ds of dss) {
        if (ds.uid === filter.datasource) {
          keep = true;
          break;
        }
      }
    }
  }
  return keep;
}

function getInputDoc(kind: SearchResultKind, frame: DataFrame): InputDoc {
  const input: InputDoc = {
    kind,
    index: 0,
  };
  for (const field of frame.fields) {
    switch (field.name) {
      case 'name':
      case 'Name':
        input.name = field.values;
        break;
      case 'Description':
      case 'Description':
        input.description = field.values;
        break;
      case 'url':
      case 'URL':
        input.url = field.values;
        break;
      case 'uid':
      case 'UID':
        input.uid = field.values;
        break;
      case 'id':
      case 'ID':
        input.id = field.values;
        break;
      case 'Tags':
      case 'tags':
        input.tags = field.values;
        break;
      case 'DashboardID':
      case 'dashboardID':
        input.dashboardID = field.values;
        break;
      case 'Type':
      case 'type':
        input.type = field.values;
        break;
      case 'folderID':
      case 'FolderID':
        input.folder = field.values;
        break;
      case 'datasource':
      case 'dsList':
      case 'DSList':
        input.datasource = field.values;
        break;
    }
  }
  return input;
}

interface FolderFrame {
  uid: string;
  name: string;
}

function buildFlatIndex(folderIDToIndex: Map<number, number>, folders: DataFrame, dashboards: DataFrame): DataFrame {
  const names: string[] = [];
  const paths: string[] = [];
  const urls: string[] = [];
  const kind: string[] = [];
  const info: string[] = [];

  const folderView = new DataFrameView<FolderFrame>(folders);

  folderView.forEach((row) => {
    names.push(row.name);
    paths.push(row.uid);
    urls.push(row.name);
    kind.push('folder');
    info.push('??');

    for (let i = 0; i < 10; i++) {
      names.push('Child: ' + i);
      paths.push(row.uid + '/sub' + i);
      urls.push(row.name);
      kind.push('dashboard');
      info.push('??');

      if (i === 3) {
        const path = row.uid + '/subsub' + i;
        names.push('Subsub folder: ' + i);
        paths.push(path);
        urls.push(row.name);
        kind.push('folder');
        info.push('??');

        for (let j = 0; j < 4; j++) {
          names.push('sub child: ' + j);
          paths.push(path + '/' + j);
          urls.push(row.name);
          kind.push('dashboard');
          info.push('??');
        }
      }

      if (i === 6) {
        const path = row.uid + '/closed' + i;
        names.push('Closed folder: ' + i);
        paths.push(path);
        urls.push(row.name);
        kind.push('folder');
        info.push('??');
      }
    }
  });

  const flat = toDataFrame({
    fields: [
      { name: 'name', type: FieldType.string, values: names, config: {} },
      { name: 'path', type: FieldType.string, values: paths, config: {} },
      { name: 'url', type: FieldType.string, values: urls, config: {} },
      { name: 'kind', type: FieldType.string, values: kind, config: {} },
      { name: 'info', type: FieldType.string, values: info, config: {} },
    ],
    meta: {
      type: DataFrameType.DirectoryListing,
    },
  });

  for (const field of flat.fields) {
    field.display = getDisplayProcessor({ field, theme: config.theme2 });
  }

  return flat;
}<|MERGE_RESOLUTION|>--- conflicted
+++ resolved
@@ -1,6 +1,6 @@
 import { isArray, isString } from 'lodash';
 import MiniSearch from 'minisearch';
-<<<<<<< HEAD
+
 import {
   ArrayVector,
   DataFrame,
@@ -13,10 +13,6 @@
   toDataFrame,
   Vector,
 } from '@grafana/data';
-=======
-
-import { ArrayVector, DataFrame, DataSourceRef, Field, FieldType, getDisplayProcessor, Vector } from '@grafana/data';
->>>>>>> 9529c35e
 import { config } from '@grafana/runtime';
 
 import { filterFrame, getRawIndexData, RawIndexData, rawIndexSupplier } from './backend';
