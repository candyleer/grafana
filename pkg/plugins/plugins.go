--- conflicted
+++ resolved
@@ -1,24 +1,18 @@
 package plugins
 
 import (
-	"bytes"
 	"context"
 	"encoding/json"
 	"fmt"
-<<<<<<< HEAD
 	"io"
+	"io/fs"
+	"os"
 	"path"
 	"path/filepath"
 	"runtime"
 	"strings"
-	"time"
-=======
-	"io/fs"
-	"os"
-	"path/filepath"
-	"runtime"
-	"strings"
->>>>>>> 86209090
+
+	"github.com/grafana/grafana/pkg/util"
 
 	"github.com/grafana/grafana-plugin-sdk-go/backend"
 	"github.com/grafana/grafana/pkg/infra/log"
@@ -26,7 +20,6 @@
 	"github.com/grafana/grafana/pkg/plugins/backendplugin/pluginextensionv2"
 	"github.com/grafana/grafana/pkg/plugins/backendplugin/secretsmanagerplugin"
 	"github.com/grafana/grafana/pkg/services/org"
-	"github.com/grafana/grafana/pkg/util"
 )
 
 var ErrFileNotExist = fmt.Errorf("file does not exist")
@@ -63,16 +56,11 @@
 type PluginDTO struct {
 	JSONData
 
-<<<<<<< HEAD
+	logger log.Logger
+
 	fs FS
 
 	class Class
-=======
-	logger    log.Logger
-	pluginDir string
-
-	Class Class
->>>>>>> 86209090
 
 	// App fields
 	IncludedInAppID string
@@ -80,16 +68,10 @@
 	Pinned          bool
 
 	// Signature fields
-<<<<<<< HEAD
-	Signature     SignatureStatus
-	SignatureType SignatureType
-	SignatureOrg  string
-=======
 	Signature      SignatureStatus
 	SignatureType  SignatureType
 	SignatureOrg   string
 	SignatureError *SignatureError
->>>>>>> 86209090
 
 	// SystemJS fields
 	Module  string
@@ -133,82 +115,36 @@
 	return p.JSONData.Type == SecretsManager
 }
 
-<<<<<<< HEAD
-func (p PluginDTO) Markdown(name string) ([]byte, error) {
-	for _, f := range p.fs.Files() {
-		if filepath.Ext(f) == "md" {
-			if strings.EqualFold(fmt.Sprintf("%s.md", name), f) {
-				return p.readFile(name)
-			}
-		}
-=======
+func (p PluginDTO) readFile(name string) ([]byte, error) {
+	m, err := p.fs.Open(name)
+	if err != nil {
+		return make([]byte, 0), ErrFileNotExist
+	}
+
+	b, err := io.ReadAll(m)
+	if err != nil {
+		return make([]byte, 0), err
+	}
+
+	if err = m.Close(); err != nil {
+		return make([]byte, 0), err
+	}
+	return b, nil
+}
+
 func (p PluginDTO) File(name string) (fs.File, error) {
 	cleanPath, err := util.CleanRelativePath(name)
 	if err != nil {
 		// CleanRelativePath should clean and make the path relative so this is not expected to fail
 		return nil, err
->>>>>>> 86209090
-	}
-	return make([]byte, 0), ErrFileNotExist
-}
-
-<<<<<<< HEAD
-func (p PluginDTO) readFile(name string) ([]byte, error) {
-	m, err := p.fs.Open(name)
-	if err != nil {
-		return make([]byte, 0), ErrFileNotExist
-	}
-
-	b, err := io.ReadAll(m)
-	if err != nil {
-		return make([]byte, 0), err
-	}
-
-	if err = m.Close(); err != nil {
-		return make([]byte, 0), err
-	}
-	return b, nil
-}
-
-func (p PluginDTO) File(name string) (io.ReadSeeker, time.Time, error) {
-	f, err := p.fs.Open(name)
-	if err != nil {
-		return nil, time.Time{}, err
-	}
-
-	fi, err := f.Stat()
-	if err != nil {
-		return nil, time.Time{}, err
-	}
-
-	b, err := io.ReadAll(f)
-	if err != nil {
-		return nil, time.Time{}, err
-	}
-
-	if err = f.Close(); err != nil {
-		return nil, time.Time{}, err
-	}
-
-	return bytes.NewReader(b), fi.ModTime(), nil
-=======
-	absPluginDir, err := filepath.Abs(p.pluginDir)
+	}
+
+	f, err := p.fs.Open(cleanPath)
 	if err != nil {
 		return nil, err
 	}
 
-	absFilePath := filepath.Join(absPluginDir, cleanPath)
-	// Wrapping in filepath.Clean to properly handle
-	// gosec G304 Potential file inclusion via variable rule.
-	f, err := os.Open(filepath.Clean(absFilePath))
-	if err != nil {
-		if os.IsNotExist(err) {
-			return nil, ErrFileNotExist
-		}
-		return nil, err
-	}
 	return f, nil
->>>>>>> 86209090
 }
 
 // JSONData represents the plugin's plugin.json
@@ -424,7 +360,6 @@
 }
 
 func (p *Plugin) ExecutablePath() string {
-<<<<<<< HEAD
 	if p.IsRenderer() {
 		return p.executablePath("plugin_start")
 	}
@@ -437,8 +372,6 @@
 }
 
 func (p *Plugin) executablePath(f string) string {
-=======
->>>>>>> 86209090
 	os := strings.ToLower(runtime.GOOS)
 	arch := runtime.GOARCH
 	extension := ""
@@ -446,19 +379,7 @@
 	if os == "windows" {
 		extension = ".exe"
 	}
-<<<<<<< HEAD
 	return path.Join(p.FS.Base(), fmt.Sprintf("%s_%s_%s%s", f, os, strings.ToLower(arch), extension))
-=======
-	if p.IsRenderer() {
-		return filepath.Join(p.PluginDir, fmt.Sprintf("%s_%s_%s%s", "plugin_start", os, strings.ToLower(arch), extension))
-	}
-
-	if p.IsSecretsManager() {
-		return filepath.Join(p.PluginDir, fmt.Sprintf("%s_%s_%s%s", "secrets_plugin_start", os, strings.ToLower(arch), extension))
-	}
-
-	return filepath.Join(p.PluginDir, fmt.Sprintf("%s_%s_%s%s", p.Executable, os, strings.ToLower(arch), extension))
->>>>>>> 86209090
 }
 
 type PluginClient interface {
@@ -471,7 +392,7 @@
 
 func (p *Plugin) ToDTO() PluginDTO {
 	return PluginDTO{
-<<<<<<< HEAD
+		logger:            p.Logger(),
 		fs:                p.FS,
 		class:             p.Class,
 		supportsStreaming: p.client != nil && p.client.(backend.StreamHandler) != nil,
@@ -482,24 +403,9 @@
 		Signature:         p.Signature,
 		SignatureType:     p.SignatureType,
 		SignatureOrg:      p.SignatureOrg,
+		SignatureError:    p.SignatureError,
 		Module:            p.Module,
 		BaseURL:           p.BaseURL,
-=======
-		logger:          p.Logger(),
-		pluginDir:       p.PluginDir,
-		JSONData:        p.JSONData,
-		Class:           p.Class,
-		IncludedInAppID: p.IncludedInAppID,
-		DefaultNavURL:   p.DefaultNavURL,
-		Pinned:          p.Pinned,
-		Signature:       p.Signature,
-		SignatureType:   p.SignatureType,
-		SignatureOrg:    p.SignatureOrg,
-		SignatureError:  p.SignatureError,
-		Module:          p.Module,
-		BaseURL:         p.BaseURL,
-		StreamHandler:   c,
->>>>>>> 86209090
 	}
 }
 
@@ -548,7 +454,7 @@
 }
 
 func (p *Plugin) Manifest() []byte {
-	d, err := os.ReadFile(filepath.Join(p.PluginDir, "MANIFEST.txt"))
+	d, err := os.ReadFile(filepath.Join(p.FS.Base(), "MANIFEST.txt"))
 	if err != nil {
 		return []byte{}
 	}
