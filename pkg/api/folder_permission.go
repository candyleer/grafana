--- conflicted
+++ resolved
@@ -9,11 +9,7 @@
 	"github.com/grafana/grafana/pkg/api/dtos"
 	"github.com/grafana/grafana/pkg/api/response"
 	"github.com/grafana/grafana/pkg/models"
-<<<<<<< HEAD
-	"github.com/grafana/grafana/pkg/services/dashboards"
 	"github.com/grafana/grafana/pkg/services/featuremgmt"
-=======
->>>>>>> 7bc12629
 	"github.com/grafana/grafana/pkg/services/guardian"
 	"github.com/grafana/grafana/pkg/util"
 	"github.com/grafana/grafana/pkg/web"
@@ -119,7 +115,6 @@
 		return response.Error(403, "Cannot remove own admin permission for a folder", nil)
 	}
 
-<<<<<<< HEAD
 	if hs.Features.IsEnabled(featuremgmt.FlagAccesscontrol) {
 		old, err := g.GetAcl()
 		if err != nil {
@@ -131,10 +126,7 @@
 		return response.Success("Dashboard permissions updated")
 	}
 
-	if err := updateDashboardACL(c.Req.Context(), hs.SQLStore, folder.Id, items); err != nil {
-=======
 	if err := hs.dashboardService.UpdateDashboardACL(c.Req.Context(), folder.Id, items); err != nil {
->>>>>>> 7bc12629
 		if errors.Is(err, models.ErrDashboardAclInfoMissing) {
 			err = models.ErrFolderAclInfoMissing
 		}
