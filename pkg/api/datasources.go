--- conflicted
+++ resolved
@@ -291,11 +291,7 @@
 		return models.ErrDatasourceIsReadOnly
 	}
 
-<<<<<<< HEAD
-	secureJSONData, err := hs.SecretsService.DecryptJsonData(ds.SecureJsonData)
-=======
-	secureJSONData, err := hs.EncryptionService.DecryptJsonData(ctx, ds.SecureJsonData, setting.SecretKey)
->>>>>>> 698ed15f
+	secureJSONData, err := hs.SecretsService.DecryptJsonData(ctx, ds.SecureJsonData)
 	if err != nil {
 		return err
 	}
@@ -494,11 +490,7 @@
 
 func (hs *HTTPServer) decryptSecureJsonData() func(map[string][]byte) map[string]string {
 	return func(m map[string][]byte) map[string]string {
-<<<<<<< HEAD
-		decryptedJsonData, _ := hs.SecretsService.DecryptJsonData(m)
-=======
-		decryptedJsonData, _ := hs.EncryptionService.DecryptJsonData(context.Background(), m, setting.SecretKey)
->>>>>>> 698ed15f
+		decryptedJsonData, _ := hs.SecretsService.DecryptJsonData(context.Background(), m)
 		return decryptedJsonData
 	}
 }