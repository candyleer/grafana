// To change feature flags, edit:
//  pkg/services/featuremgmt/registry.go
// Then run tests in:
//  pkg/services/featuremgmt/toggles_gen_test.go
// twice to generate and validate the feature flag files

package featuremgmt

var (
	// Register each toggle here
	standardFeatureFlags = []FeatureFlag{
		{
			Name:        "trimDefaults",
			Description: "Use cue schema to remove values that will be applied automatically",
			Stage:       FeatureStagePublicPreview,
			Owner:       grafanaAsCodeSquad,
		},
		{
			Name:        "disableEnvelopeEncryption",
			Description: "Disable envelope encryption (emergency only)",
			Stage:       FeatureStageGeneralAvailability,
			Owner:       grafanaAsCodeSquad,
		},
		{
			Name:         "live-service-web-worker",
			Description:  "This will use a webworker thread to processes events rather than the main thread",
			Stage:        FeatureStageExperimental,
			FrontendOnly: true,
			Owner:        grafanaAppPlatformSquad,
		},
		{
			Name:         "queryOverLive",
			Description:  "Use Grafana Live WebSocket to execute backend queries",
			Stage:        FeatureStageExperimental,
			FrontendOnly: true,
			Owner:        grafanaAppPlatformSquad,
		},
		{
			Name:        "panelTitleSearch",
			Description: "Search for dashboards using panel title",
			Stage:       FeatureStagePublicPreview,
			Owner:       grafanaAppPlatformSquad,
		},
		{
			Name:        "prometheusAzureOverrideAudience",
			Description: "Experimental. Allow override default AAD audience for Azure Prometheus endpoint",
			Stage:       FeatureStagePublicPreview,
			Owner:       grafanaObservabilityMetricsSquad,
		},
		{
			Name:        "publicDashboards",
			Description: "Enables public access to dashboards",
			Stage:       FeatureStagePublicPreview,
			Owner:       grafanaDashboardsSquad,
		},
		{
			Name:            "publicDashboardsEmailSharing",
			Description:     "Enables public dashboard sharing to be restricted to only allowed emails",
			Stage:           FeatureStagePublicPreview,
			RequiresLicense: true,
			Owner:           grafanaDashboardsSquad,
			HideFromDocs:    true,
		},
		{
			Name:        "lokiExperimentalStreaming",
			Description: "Support new streaming approach for loki (prototype, needs special loki build)",
			Stage:       FeatureStageExperimental,
			Owner:       grafanaObservabilityLogsSquad,
		},
		{
			Name:        "featureHighlights",
			Description: "Highlight Grafana Enterprise features",
			Stage:       FeatureStageGeneralAvailability,
			Owner:       grafanaAsCodeSquad,
		},
		{
			Name:        "migrationLocking",
			Description: "Lock database during migrations",
			Stage:       FeatureStagePublicPreview,
			Owner:       grafanaBackendPlatformSquad,
		},
		{
			Name:        "storage",
			Description: "Configurable storage for dashboards, datasources, and resources",
			Stage:       FeatureStageExperimental,
			Owner:       grafanaAppPlatformSquad,
		},
		{
			Name:         "exploreMixedDatasource",
			Description:  "Enable mixed datasource in Explore",
			Stage:        FeatureStageGeneralAvailability,
			FrontendOnly: true,
			Expression:   "true", // turned on by default
			Owner:        grafanaExploreSquad,
		},
		{
			Name:         "newTraceViewHeader",
			Description:  "Shows the new trace view header",
			Stage:        FeatureStageExperimental,
			FrontendOnly: true,
			Owner:        grafanaObservabilityTracesAndProfilingSquad,
		},
		{
			Name:        "correlations",
			Description: "Correlations page",
			Stage:       FeatureStagePublicPreview,
			Owner:       grafanaExploreSquad,
		},
		{
			Name:        "datasourceQueryMultiStatus",
			Description: "Introduce HTTP 207 Multi Status for api/ds/query",
			Stage:       FeatureStageExperimental,
			Owner:       grafanaPluginsPlatformSquad,
		},
		{
			Name:         "traceToMetrics",
			Description:  "Enable trace to metrics links",
			Stage:        FeatureStageExperimental,
			FrontendOnly: true,
			Owner:        grafanaObservabilityTracesAndProfilingSquad,
		},
		{
			Name:        "newDBLibrary",
			Description: "Use jmoiron/sqlx rather than xorm for a few backend services",
			Stage:       FeatureStagePublicPreview,
			Owner:       grafanaBackendPlatformSquad,
		},
		{
			Name:            "validateDashboardsOnSave",
			Description:     "Validate dashboard JSON POSTed to api/dashboards/db",
			Stage:           FeatureStagePublicPreview,
			RequiresRestart: true,
			Owner:           grafanaAsCodeSquad,
		},
		{
			Name:         "autoMigrateOldPanels",
			Description:  "Migrate old angular panels to supported versions (graph, table-old, worldmap, etc)",
			Stage:        FeatureStagePublicPreview,
			FrontendOnly: true,
			Owner:        grafanaDatavizSquad,
		},
		{
			Name:         "disableAngular",
			Description:  "Dynamic flag to disable angular at runtime. The preferred method is to set `angular_support_enabled` to `false` in the [security] settings, which allows you to change the state at runtime.",
			Stage:        FeatureStagePublicPreview,
			FrontendOnly: true,
			Owner:        grafanaDatavizSquad,
		},
		{
			Name:        "prometheusWideSeries",
			Description: "Enable wide series responses in the Prometheus datasource",
			Stage:       FeatureStageExperimental,
			Owner:       grafanaObservabilityMetricsSquad,
		},
		{
			Name:         "canvasPanelNesting",
			Description:  "Allow elements nesting",
			Stage:        FeatureStageExperimental,
			FrontendOnly: true,
			Owner:        grafanaDatavizSquad,
		},
		{
			Name:         "scenes",
			Description:  "Experimental framework to build interactive dashboards",
			Stage:        FeatureStageExperimental,
			FrontendOnly: true,
			Owner:        grafanaDashboardsSquad,
		},
		{
			Name:            "disableSecretsCompatibility",
			Description:     "Disable duplicated secret storage in legacy tables",
			Stage:           FeatureStageExperimental,
			RequiresRestart: true,
			Owner:           hostedGrafanaTeam,
		},
		{
			Name:        "logRequestsInstrumentedAsUnknown",
			Description: "Logs the path for requests that are instrumented as unknown",
			Stage:       FeatureStageExperimental,
			Owner:       hostedGrafanaTeam,
		},
		{
			Name:        "dataConnectionsConsole",
			Description: "Enables a new top-level page called Connections. This page is an experiment that provides a better experience when you install and configure data sources and other plugins.",
			Stage:       FeatureStageGeneralAvailability,
			Expression:  "true", // turned on by default
			Owner:       grafanaPluginsPlatformSquad,
		},
		{
			Name:        "topnav",
			Description: "Enables new top navigation and page layouts",
			Stage:       FeatureStageGeneralAvailability,
			Expression:  "true", // enabled by default
			Owner:       grafanaFrontendPlatformSquad,
		},
		{
			Name:        "grpcServer",
			Description: "Run the GRPC server",
			Stage:       FeatureStagePublicPreview,
			Owner:       grafanaAppPlatformSquad,
		},
		{
			Name:            "entityStore",
			Description:     "SQL-based entity store (requires storage flag also)",
			Stage:           FeatureStageExperimental,
			RequiresDevMode: true,
			Owner:           grafanaAppPlatformSquad,
		},
		{
			Name:        "cloudWatchCrossAccountQuerying",
			Description: "Enables cross-account querying in CloudWatch datasources",
			Stage:       FeatureStageGeneralAvailability,
			Expression:  "true", // enabled by default
			Owner:       awsPluginsSquad,
		},
		{
			Name:         "redshiftAsyncQueryDataSupport",
			Description:  "Enable async query data support for Redshift",
			Stage:        FeatureStageExperimental,
			FrontendOnly: true,
			Owner:        awsPluginsSquad,
		},
		{
			Name:         "athenaAsyncQueryDataSupport",
			Description:  "Enable async query data support for Athena",
			Stage:        FeatureStageExperimental,
			FrontendOnly: true,
			Owner:        awsPluginsSquad,
		},
		{
			Name:         "newPanelChromeUI",
			Description:  "Show updated look and feel of grafana-ui PanelChrome: panel header, icons, and menu",
			Stage:        FeatureStageGeneralAvailability,
			FrontendOnly: true,
			Expression:   "true", // enabled by default
			Owner:        grafanaDashboardsSquad,
		},
		{
			Name:        "showDashboardValidationWarnings",
			Description: "Show warnings when dashboards do not validate against the schema",
			Stage:       FeatureStageExperimental,
			Owner:       grafanaDashboardsSquad,
		},
		{
			Name:        "mysqlAnsiQuotes",
			Description: "Use double quotes to escape keyword in a MySQL query",
			Stage:       FeatureStageExperimental,
			Owner:       grafanaBackendPlatformSquad,
		},
		{
			Name:        "accessControlOnCall",
			Description: "Access control primitives for OnCall",
			Stage:       FeatureStagePublicPreview,
			Owner:       grafanaAuthnzSquad,
		},
		{
			Name:        "nestedFolders",
			Description: "Enable folder nesting",
			Stage:       FeatureStagePublicPreview,
			Owner:       grafanaBackendPlatformSquad,
		},
		{
			Name:        "accessTokenExpirationCheck",
			Description: "Enable OAuth access_token expiration check and token refresh using the refresh_token",
			Stage:       FeatureStageGeneralAvailability,
			Owner:       grafanaAuthnzSquad,
		},
		{
			Name:        "showTraceId",
			Description: "Show trace ids for requests",
			Stage:       FeatureStageExperimental,
			Owner:       grafanaObservabilityLogsSquad,
		},
		{
			Name:         "emptyDashboardPage",
			Description:  "Enable the redesigned user interface of a dashboard page that includes no panels",
			Stage:        FeatureStageGeneralAvailability,
			FrontendOnly: true,
			Expression:   "true", // enabled by default
			Owner:        grafanaDashboardsSquad,
		},
		{
			Name:        "disablePrometheusExemplarSampling",
			Description: "Disable Prometheus exemplar sampling",
			Stage:       FeatureStageGeneralAvailability,
			Owner:       grafanaObservabilityMetricsSquad,
		},
		{
			Name:        "alertingBacktesting",
			Description: "Rule backtesting API for alerting",
			Stage:       FeatureStageExperimental,
			Owner:       grafanaAlertingSquad,
		},
		{
			Name:         "editPanelCSVDragAndDrop",
			Description:  "Enables drag and drop for CSV and Excel files",
			FrontendOnly: true,
			Stage:        FeatureStageExperimental,
			Owner:        grafanaBiSquad,
		},
		{
			Name:            "alertingNoNormalState",
			Description:     "Stop maintaining state of alerts that are not firing",
			Stage:           FeatureStagePublicPreview,
			RequiresRestart: false,
			Owner:           grafanaAlertingSquad,
		},
		{

			Name:         "logsSampleInExplore",
			Description:  "Enables access to the logs sample feature in Explore",
			Stage:        FeatureStageGeneralAvailability,
			Expression:   "true", // turned on by default
			FrontendOnly: true,
			Owner:        grafanaObservabilityLogsSquad,
		},
		{
			Name:         "logsContextDatasourceUi",
			Description:  "Allow datasource to provide custom UI for context view",
			Stage:        FeatureStageGeneralAvailability,
			FrontendOnly: true,
			Owner:        grafanaObservabilityLogsSquad,
			Expression:   "true", // turned on by default
		},
		{
			Name:         "lokiQuerySplitting",
			Description:  "Split large interval queries into subqueries with smaller time intervals",
			Stage:        FeatureStageExperimental,
			FrontendOnly: true,
			Owner:        grafanaObservabilityLogsSquad,
		},
		{
			Name:         "lokiQuerySplittingConfig",
			Description:  "Give users the option to configure split durations for Loki queries",
			Stage:        FeatureStageExperimental,
			FrontendOnly: true,
			Owner:        grafanaObservabilityLogsSquad,
		},
		{
			Name:        "individualCookiePreferences",
			Description: "Support overriding cookie preferences per user",
			Stage:       FeatureStageExperimental,
			Owner:       grafanaBackendPlatformSquad,
		},
		{
			Name:        "onlyExternalOrgRoleSync",
			Description: "Prohibits a user from changing organization roles synced with external auth providers",
			Stage:       FeatureStageExperimental,
			Owner:       grafanaAuthnzSquad,
		},
		{
			Name:         "traceqlSearch",
			Description:  "Enables the 'TraceQL Search' tab for the Tempo datasource which provides a UI to generate TraceQL queries",
			Stage:        FeatureStageExperimental,
			FrontendOnly: true,
			Owner:        grafanaObservabilityTracesAndProfilingSquad,
		},
		{
			Name:         "prometheusMetricEncyclopedia",
			Description:  "Replaces the Prometheus query builder metric select option with a paginated and filterable component",
			Stage:        FeatureStageExperimental,
			FrontendOnly: true,
			Owner:        grafanaObservabilityMetricsSquad,
		},
		{
			Name:         "timeSeriesTable",
			Description:  "Enable time series table transformer & sparkline cell type",
			Stage:        FeatureStageExperimental,
			FrontendOnly: true,
			Owner:        appO11ySquad,
		},
		{
			Name:         "prometheusResourceBrowserCache",
			Description:  "Displays browser caching options in Prometheus data source configuration",
			Stage:        FeatureStageExperimental,
			FrontendOnly: true,
			Owner:        grafanaObservabilityMetricsSquad,
		},
		{
			Name:         "influxdbBackendMigration",
			Description:  "Query InfluxDB InfluxQL without the proxy",
			Stage:        FeatureStageExperimental,
			FrontendOnly: true,
			Owner:        grafanaObservabilityMetricsSquad,
		},
		{
			Name:        "clientTokenRotation",
			Description: "Replaces the current in-request token rotation so that the client initiates the rotation",
			Stage:       FeatureStageExperimental,
			Owner:       grafanaAuthnzSquad,
		},
		{
			Name:        "prometheusDataplane",
			Description: "Changes responses to from Prometheus to be compliant with the dataplane specification. In particular it sets the numeric Field.Name from 'Value' to the value of the `__name__` label when present.",
			Expression:  "true",
			Stage:       FeatureStageGeneralAvailability,
			Owner:       grafanaObservabilityMetricsSquad,
		},
		{
			Name:        "lokiMetricDataplane",
			Description: "Changes metric responses from Loki to be compliant with the dataplane specification.",
			Stage:       FeatureStageGeneralAvailability,
			Expression:  "true",
			Owner:       grafanaObservabilityLogsSquad,
		},
		{
			Name:         "dataplaneFrontendFallback",
			Description:  "Support dataplane contract field name change for transformations and field name matchers where the name is different",
			Stage:        FeatureStageGeneralAvailability,
			FrontendOnly: true,
			Expression:   "true",
			Owner:        grafanaObservabilityMetricsSquad,
		},
		{
			Name:        "disableSSEDataplane",
			Description: "Disables dataplane specific processing in server side expressions.",
			Stage:       FeatureStageExperimental,
			Owner:       grafanaObservabilityMetricsSquad,
		},
		{
			Name:        "alertStateHistoryLokiSecondary",
			Description: "Enable Grafana to write alert state history to an external Loki instance in addition to Grafana annotations.",
			Stage:       FeatureStageExperimental,
			Owner:       grafanaAlertingSquad,
		},
		{
			Name:         "alertingNotificationsPoliciesMatchingInstances",
			Description:  "Enables the preview of matching instances for notification policies",
			Stage:        FeatureStageGeneralAvailability,
			FrontendOnly: true,
			Expression:   "true", // enabled by default
			Owner:        grafanaAlertingSquad,
		},
		{
			Name:        "alertStateHistoryLokiPrimary",
			Description: "Enable a remote Loki instance as the primary source for state history reads.",
			Stage:       FeatureStageExperimental,
			Owner:       grafanaAlertingSquad,
		},
		{
			Name:        "alertStateHistoryLokiOnly",
			Description: "Disable Grafana alerts from emitting annotations when a remote Loki instance is available.",
			Stage:       FeatureStageExperimental,
			Owner:       grafanaAlertingSquad,
		},
		{
			Name:        "unifiedRequestLog",
			Description: "Writes error logs to the request logger",
			Stage:       FeatureStageExperimental,
			Owner:       grafanaBackendPlatformSquad,
		},
		{
			Name:        "renderAuthJWT",
			Description: "Uses JWT-based auth for rendering instead of relying on remote cache",
			Stage:       FeatureStagePublicPreview,
			Owner:       grafanaAsCodeSquad,
		},
		{
			Name:        "pyroscopeFlameGraph",
			Description: "Changes flame graph to pyroscope one",
			Stage:       FeatureStageExperimental,
			Owner:       grafanaObservabilityTracesAndProfilingSquad,
		},
		{
			Name:            "externalServiceAuth",
			Description:     "Starts an OAuth2 authentication provider for external services",
			Stage:           FeatureStageExperimental,
			RequiresDevMode: true,
			Owner:           grafanaAuthnzSquad,
		},
		{
			Name:        "refactorVariablesTimeRange",
			Description: "Refactor time range variables flow to reduce number of API calls made when query variables are chained",
			Stage:       FeatureStagePublicPreview,
			Owner:       grafanaDashboardsSquad,
		},
		{
			Name:            "useCachingService",
			Description:     "When turned on, the new query and resource caching implementation using a wire service inject will be used in place of the previous middleware implementation",
			Stage:           FeatureStageGeneralAvailability,
			Owner:           grafanaOperatorExperienceSquad,
			RequiresRestart: true,
		},
		{
			Name:        "enableElasticsearchBackendQuerying",
			Description: "Enable the processing of queries and responses in the Elasticsearch data source through backend",
			Stage:       FeatureStagePublicPreview,
			Owner:       grafanaObservabilityLogsSquad,
		},
		{
			Name:         "advancedDataSourcePicker",
			Description:  "Enable a new data source picker with contextual information, recently used order and advanced mode",
			Stage:        FeatureStageGeneralAvailability,
			FrontendOnly: true,
			Expression:   "true", // enabled by default
			Owner:        grafanaDashboardsSquad,
		},
		{
			Name:         "faroDatasourceSelector",
			Description:  "Enable the data source selector within the Frontend Apps section of the Frontend Observability",
			Stage:        FeatureStagePublicPreview,
			FrontendOnly: true,
			Owner:        appO11ySquad,
		},
		{
			Name:         "enableDatagridEditing",
			Description:  "Enables the edit functionality in the datagrid panel",
			FrontendOnly: true,
			Stage:        FeatureStagePublicPreview,
			Owner:        grafanaBiSquad,
		},
		{
			Name:         "dataSourcePageHeader",
			Description:  "Apply new pageHeader UI in data source edit page",
			FrontendOnly: true,
			Stage:        FeatureStagePublicPreview,
			Owner:        enterpriseDatasourcesSquad,
		},
		{
			Name:         "extraThemes",
			Description:  "Enables extra themes",
			FrontendOnly: true,
			Stage:        FeatureStageExperimental,
			Owner:        grafanaFrontendPlatformSquad,
		},
		{
			Name:         "lokiPredefinedOperations",
			Description:  "Adds predefined query operations to Loki query editor",
			FrontendOnly: true,
			Stage:        FeatureStageExperimental,
			Owner:        grafanaObservabilityLogsSquad,
		},
		{
			Name:         "pluginsFrontendSandbox",
			Description:  "Enables the plugins frontend sandbox",
			Stage:        FeatureStageExperimental,
			FrontendOnly: true,
			Owner:        grafanaPluginsPlatformSquad,
		},
		{
			Name:         "sqlDatasourceDatabaseSelection",
			Description:  "Enables previous SQL data source dataset dropdown behavior",
			FrontendOnly: true,
			Stage:        FeatureStagePublicPreview,
			Owner:        grafanaBiSquad,
		},
		{
			Name:         "cloudWatchLogsMonacoEditor",
			Description:  "Enables the Monaco editor for CloudWatch Logs queries",
			Stage:        FeatureStageExperimental,
			FrontendOnly: true,
			Owner:        awsPluginsSquad,
		},
		{
			Name:         "exploreScrollableLogsContainer",
			Description:  "Improves the scrolling behavior of logs in Explore",
			Stage:        FeatureStageExperimental,
			FrontendOnly: true,
			Owner:        grafanaObservabilityLogsSquad,
		},
		{
			Name:        "recordedQueriesMulti",
			Description: "Enables writing multiple items from a single query within Recorded Queries",
			Stage:       FeatureStageExperimental,
			Owner:       grafanaObservabilityMetricsSquad,
		},
		{
<<<<<<< HEAD
			Name:         "allowedCookieRegexPattern",
			Description:  "Enables regular expression matcher for allowed cookies",
			Stage:        FeatureStageExperimental,
			FrontendOnly: true,
			Owner:        grafanaObservabilityMetricsSquad,
=======
			Name:         "alertingLokiRangeToInstant",
			Description:  "Rewrites eligible loki range queries to instant queries",
			Stage:        FeatureStageExperimental,
			FrontendOnly: false,
			Owner:        grafanaAlertingSquad,
		},
		{
			Name:         "flameGraphV2",
			Description:  "New version of flame graph with new features",
			FrontendOnly: true,
			Stage:        FeatureStageExperimental,
			Owner:        grafanaObservabilityTracesAndProfilingSquad,
>>>>>>> a50afe67
		},
	}
)<|MERGE_RESOLUTION|>--- conflicted
+++ resolved
@@ -565,26 +565,25 @@
 			Owner:       grafanaObservabilityMetricsSquad,
 		},
 		{
-<<<<<<< HEAD
+			Name:         "alertingLokiRangeToInstant",
+			Description:  "Rewrites eligible loki range queries to instant queries",
+			Stage:        FeatureStageExperimental,
+			FrontendOnly: false,
+			Owner:        grafanaAlertingSquad,
+		},
+		{
+			Name:         "flameGraphV2",
+			Description:  "New version of flame graph with new features",
+			FrontendOnly: true,
+			Stage:        FeatureStageExperimental,
+			Owner:        grafanaObservabilityTracesAndProfilingSquad,
+		},
+		{
 			Name:         "allowedCookieRegexPattern",
 			Description:  "Enables regular expression matcher for allowed cookies",
 			Stage:        FeatureStageExperimental,
 			FrontendOnly: true,
 			Owner:        grafanaObservabilityMetricsSquad,
-=======
-			Name:         "alertingLokiRangeToInstant",
-			Description:  "Rewrites eligible loki range queries to instant queries",
-			Stage:        FeatureStageExperimental,
-			FrontendOnly: false,
-			Owner:        grafanaAlertingSquad,
-		},
-		{
-			Name:         "flameGraphV2",
-			Description:  "New version of flame graph with new features",
-			FrontendOnly: true,
-			Stage:        FeatureStageExperimental,
-			Owner:        grafanaObservabilityTracesAndProfilingSquad,
->>>>>>> a50afe67
 		},
 	}
 )