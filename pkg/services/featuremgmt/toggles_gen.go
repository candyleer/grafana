// NOTE: This file was auto generated.  DO NOT EDIT DIRECTLY!
// To change feature flags, edit:
//  pkg/services/featuremgmt/registry.go
// Then run tests in:
//  pkg/services/featuremgmt/toggles_gen_test.go

package featuremgmt

const (
	// FlagTrimDefaults
	// Use cue schema to remove values that will be applied automatically
	FlagTrimDefaults = "trimDefaults"

	// FlagDisableEnvelopeEncryption
	// Disable envelope encryption (emergency only)
	FlagDisableEnvelopeEncryption = "disableEnvelopeEncryption"

	// FlagLiveServiceWebWorker
	// This will use a webworker thread to processes events rather than the main thread
	FlagLiveServiceWebWorker = "live-service-web-worker"

	// FlagQueryOverLive
	// Use Grafana Live WebSocket to execute backend queries
	FlagQueryOverLive = "queryOverLive"

	// FlagPanelTitleSearch
	// Search for dashboards using panel title
	FlagPanelTitleSearch = "panelTitleSearch"

	// FlagPrometheusAzureOverrideAudience
	// Experimental. Allow override default AAD audience for Azure Prometheus endpoint
	FlagPrometheusAzureOverrideAudience = "prometheusAzureOverrideAudience"

	// FlagPublicDashboards
	// Enables public access to dashboards
	FlagPublicDashboards = "publicDashboards"

	// FlagPublicDashboardsEmailSharing
	// Enables public dashboard sharing to be restricted to only allowed emails
	FlagPublicDashboardsEmailSharing = "publicDashboardsEmailSharing"

	// FlagLokiLive
	// Support WebSocket streaming for loki (early prototype)
	FlagLokiLive = "lokiLive"

	// FlagFeatureHighlights
	// Highlight Grafana Enterprise features
	FlagFeatureHighlights = "featureHighlights"

	// FlagMigrationLocking
	// Lock database during migrations
	FlagMigrationLocking = "migrationLocking"

	// FlagStorage
	// Configurable storage for dashboards, datasources, and resources
	FlagStorage = "storage"

	// FlagExploreMixedDatasource
	// Enable mixed datasource in Explore
	FlagExploreMixedDatasource = "exploreMixedDatasource"

	// FlagNewTraceViewHeader
	// Shows the new trace view header
	FlagNewTraceViewHeader = "newTraceViewHeader"

	// FlagCorrelations
	// Correlations page
	FlagCorrelations = "correlations"

	// FlagDatasourceQueryMultiStatus
	// Introduce HTTP 207 Multi Status for api/ds/query
	FlagDatasourceQueryMultiStatus = "datasourceQueryMultiStatus"

	// FlagTraceToMetrics
	// Enable trace to metrics links
	FlagTraceToMetrics = "traceToMetrics"

	// FlagNewDBLibrary
	// Use jmoiron/sqlx rather than xorm for a few backend services
	FlagNewDBLibrary = "newDBLibrary"

	// FlagValidateDashboardsOnSave
	// Validate dashboard JSON POSTed to api/dashboards/db
	FlagValidateDashboardsOnSave = "validateDashboardsOnSave"

	// FlagAutoMigrateOldPanels
	// Migrate old angular panels to supported versions (graph, table-old, worldmap, etc)
	FlagAutoMigrateOldPanels = "autoMigrateOldPanels"

	// FlagDisableAngular
	// Dynamic flag to disable angular at runtime. The preferred method is to set `angular_support_enabled` to `false` in the [security] settings, which allows you to change the state at runtime.
	FlagDisableAngular = "disableAngular"

	// FlagPrometheusWideSeries
	// Enable wide series responses in the Prometheus datasource
	FlagPrometheusWideSeries = "prometheusWideSeries"

	// FlagCanvasPanelNesting
	// Allow elements nesting
	FlagCanvasPanelNesting = "canvasPanelNesting"

	// FlagScenes
	// Experimental framework to build interactive dashboards
	FlagScenes = "scenes"

	// FlagDisableSecretsCompatibility
	// Disable duplicated secret storage in legacy tables
	FlagDisableSecretsCompatibility = "disableSecretsCompatibility"

	// FlagLogRequestsInstrumentedAsUnknown
	// Logs the path for requests that are instrumented as unknown
	FlagLogRequestsInstrumentedAsUnknown = "logRequestsInstrumentedAsUnknown"

	// FlagDataConnectionsConsole
	// Enables a new top-level page called Connections. This page is an experiment that provides a better experience when you install and configure data sources and other plugins.
	FlagDataConnectionsConsole = "dataConnectionsConsole"

	// FlagTopnav
	// Enables new top navigation and page layouts
	FlagTopnav = "topnav"

	// FlagGrpcServer
	// Run the GRPC server
	FlagGrpcServer = "grpcServer"

	// FlagEntityStore
	// SQL-based entity store (requires storage flag also)
	FlagEntityStore = "entityStore"

	// FlagCloudWatchCrossAccountQuerying
	// Enables cross-account querying in CloudWatch datasources
	FlagCloudWatchCrossAccountQuerying = "cloudWatchCrossAccountQuerying"

	// FlagRedshiftAsyncQueryDataSupport
	// Enable async query data support for Redshift
	FlagRedshiftAsyncQueryDataSupport = "redshiftAsyncQueryDataSupport"

	// FlagAthenaAsyncQueryDataSupport
	// Enable async query data support for Athena
	FlagAthenaAsyncQueryDataSupport = "athenaAsyncQueryDataSupport"

	// FlagNewPanelChromeUI
	// Show updated look and feel of grafana-ui PanelChrome: panel header, icons, and menu
	FlagNewPanelChromeUI = "newPanelChromeUI"

	// FlagShowDashboardValidationWarnings
	// Show warnings when dashboards do not validate against the schema
	FlagShowDashboardValidationWarnings = "showDashboardValidationWarnings"

	// FlagMysqlAnsiQuotes
	// Use double quotes to escape keyword in a MySQL query
	FlagMysqlAnsiQuotes = "mysqlAnsiQuotes"

	// FlagAccessControlOnCall
	// Access control primitives for OnCall
	FlagAccessControlOnCall = "accessControlOnCall"

	// FlagNestedFolders
	// Enable folder nesting
	FlagNestedFolders = "nestedFolders"

	// FlagAccessTokenExpirationCheck
	// Enable OAuth access_token expiration check and token refresh using the refresh_token
	FlagAccessTokenExpirationCheck = "accessTokenExpirationCheck"

	// FlagShowTraceId
	// Show trace ids for requests
	FlagShowTraceId = "showTraceId"

	// FlagEmptyDashboardPage
	// Enable the redesigned user interface of a dashboard page that includes no panels
	FlagEmptyDashboardPage = "emptyDashboardPage"

	// FlagDisablePrometheusExemplarSampling
	// Disable Prometheus exemplar sampling
	FlagDisablePrometheusExemplarSampling = "disablePrometheusExemplarSampling"

	// FlagAlertingBacktesting
	// Rule backtesting API for alerting
	FlagAlertingBacktesting = "alertingBacktesting"

	// FlagEditPanelCSVDragAndDrop
	// Enables drag and drop for CSV and Excel files
	FlagEditPanelCSVDragAndDrop = "editPanelCSVDragAndDrop"

	// FlagAlertingNoNormalState
	// Stop maintaining state of alerts that are not firing
	FlagAlertingNoNormalState = "alertingNoNormalState"

	// FlagLogsSampleInExplore
	// Enables access to the logs sample feature in Explore
	FlagLogsSampleInExplore = "logsSampleInExplore"

	// FlagLogsContextDatasourceUi
	// Allow datasource to provide custom UI for context view
	FlagLogsContextDatasourceUi = "logsContextDatasourceUi"

	// FlagLokiQuerySplitting
	// Split large interval queries into subqueries with smaller time intervals
	FlagLokiQuerySplitting = "lokiQuerySplitting"

	// FlagLokiQuerySplittingConfig
	// Give users the option to configure split durations for Loki queries
	FlagLokiQuerySplittingConfig = "lokiQuerySplittingConfig"

	// FlagIndividualCookiePreferences
	// Support overriding cookie preferences per user
	FlagIndividualCookiePreferences = "individualCookiePreferences"

	// FlagOnlyExternalOrgRoleSync
	// Prohibits a user from changing organization roles synced with external auth providers
	FlagOnlyExternalOrgRoleSync = "onlyExternalOrgRoleSync"

	// FlagTraceqlSearch
	// Enables the &#39;TraceQL Search&#39; tab for the Tempo datasource which provides a UI to generate TraceQL queries
	FlagTraceqlSearch = "traceqlSearch"

	// FlagPrometheusMetricEncyclopedia
	// Replaces the Prometheus query builder metric select option with a paginated and filterable component
	FlagPrometheusMetricEncyclopedia = "prometheusMetricEncyclopedia"

	// FlagTimeSeriesTable
	// Enable time series table transformer &amp; sparkline cell type
	FlagTimeSeriesTable = "timeSeriesTable"

	// FlagPrometheusResourceBrowserCache
	// Displays browser caching options in Prometheus data source configuration
	FlagPrometheusResourceBrowserCache = "prometheusResourceBrowserCache"

	// FlagInfluxdbBackendMigration
	// Query InfluxDB InfluxQL without the proxy
	FlagInfluxdbBackendMigration = "influxdbBackendMigration"

	// FlagClientTokenRotation
	// Replaces the current in-request token rotation so that the client initiates the rotation
	FlagClientTokenRotation = "clientTokenRotation"

	// FlagPrometheusDataplane
	// Changes responses to from Prometheus to be compliant with the dataplane specification. In particular it sets the numeric Field.Name from &#39;Value&#39; to the value of the `__name__` label when present.
	FlagPrometheusDataplane = "prometheusDataplane"

	// FlagLokiMetricDataplane
	// Changes metric responses from Loki to be compliant with the dataplane specification.
	FlagLokiMetricDataplane = "lokiMetricDataplane"

	// FlagDataplaneFrontendFallback
	// Support dataplane contract field name change for transformations and field name matchers where the name is different
	FlagDataplaneFrontendFallback = "dataplaneFrontendFallback"

	// FlagDisableSSEDataplane
	// Disables dataplane specific processing in server side expressions.
	FlagDisableSSEDataplane = "disableSSEDataplane"

	// FlagAlertStateHistoryLokiSecondary
	// Enable Grafana to write alert state history to an external Loki instance in addition to Grafana annotations.
	FlagAlertStateHistoryLokiSecondary = "alertStateHistoryLokiSecondary"

	// FlagAlertingNotificationsPoliciesMatchingInstances
	// Enables the preview of matching instances for notification policies
	FlagAlertingNotificationsPoliciesMatchingInstances = "alertingNotificationsPoliciesMatchingInstances"

	// FlagAlertStateHistoryLokiPrimary
	// Enable a remote Loki instance as the primary source for state history reads.
	FlagAlertStateHistoryLokiPrimary = "alertStateHistoryLokiPrimary"

	// FlagAlertStateHistoryLokiOnly
	// Disable Grafana alerts from emitting annotations when a remote Loki instance is available.
	FlagAlertStateHistoryLokiOnly = "alertStateHistoryLokiOnly"

	// FlagUnifiedRequestLog
	// Writes error logs to the request logger
	FlagUnifiedRequestLog = "unifiedRequestLog"

	// FlagRenderAuthJWT
	// Uses JWT-based auth for rendering instead of relying on remote cache
	FlagRenderAuthJWT = "renderAuthJWT"

	// FlagPyroscopeFlameGraph
	// Changes flame graph to pyroscope one
	FlagPyroscopeFlameGraph = "pyroscopeFlameGraph"

	// FlagExternalServiceAuth
	// Starts an OAuth2 authentication provider for external services
	FlagExternalServiceAuth = "externalServiceAuth"

	// FlagRefactorVariablesTimeRange
	// Refactor time range variables flow to reduce number of API calls made when query variables are chained
	FlagRefactorVariablesTimeRange = "refactorVariablesTimeRange"

	// FlagUseCachingService
	// When turned on, the new query and resource caching implementation using a wire service inject will be used in place of the previous middleware implementation
	FlagUseCachingService = "useCachingService"

	// FlagEnableElasticsearchBackendQuerying
	// Enable the processing of queries and responses in the Elasticsearch data source through backend
	FlagEnableElasticsearchBackendQuerying = "enableElasticsearchBackendQuerying"

	// FlagPluginsAPIManifestKey
	// Use grafana.com API to retrieve the public manifest key
	FlagPluginsAPIManifestKey = "pluginsAPIManifestKey"

	// FlagAdvancedDataSourcePicker
	// Enable a new data source picker with contextual information, recently used order and advanced mode
	FlagAdvancedDataSourcePicker = "advancedDataSourcePicker"

	// FlagFaroDatasourceSelector
	// Enable the data source selector within the Frontend Apps section of the Frontend Observability
	FlagFaroDatasourceSelector = "faroDatasourceSelector"

	// FlagEnableDatagridEditing
	// Enables the edit functionality in the datagrid panel
	FlagEnableDatagridEditing = "enableDatagridEditing"

	// FlagDataSourcePageHeader
	// Apply new pageHeader UI in data source edit page
	FlagDataSourcePageHeader = "dataSourcePageHeader"

	// FlagExtraThemes
	// Enables extra themes
	FlagExtraThemes = "extraThemes"

	// FlagLokiPredefinedOperations
	// Adds predefined query operations to Loki query editor
	FlagLokiPredefinedOperations = "lokiPredefinedOperations"

	// FlagPluginsFrontendSandbox
	// Enables the plugins frontend sandbox
	FlagPluginsFrontendSandbox = "pluginsFrontendSandbox"

	// FlagSqlDatasourceDatabaseSelection
	// Enables previous SQL data source dataset dropdown behavior
	FlagSqlDatasourceDatabaseSelection = "sqlDatasourceDatabaseSelection"

	// FlagCloudWatchLogsMonacoEditor
	// Enables the Monaco editor for CloudWatch Logs queries
	FlagCloudWatchLogsMonacoEditor = "cloudWatchLogsMonacoEditor"

<<<<<<< HEAD
	// FlagPluginsRemoteAngularDetectionPatterns
	// Enables fetching Angular detection patterns for plugins from GCOM and fallback to hardcoded ones
	FlagPluginsRemoteAngularDetectionPatterns = "pluginsRemoteAngularDetectionPatterns"
=======
	// FlagRecordedQueriesMulti
	// Enables writing multiple items from a single query within Recorded Queries
	FlagRecordedQueriesMulti = "recordedQueriesMulti"
>>>>>>> 1f6a44f5
)<|MERGE_RESOLUTION|>--- conflicted
+++ resolved
@@ -335,13 +335,7 @@
 	// Enables the Monaco editor for CloudWatch Logs queries
 	FlagCloudWatchLogsMonacoEditor = "cloudWatchLogsMonacoEditor"
 
-<<<<<<< HEAD
-	// FlagPluginsRemoteAngularDetectionPatterns
-	// Enables fetching Angular detection patterns for plugins from GCOM and fallback to hardcoded ones
-	FlagPluginsRemoteAngularDetectionPatterns = "pluginsRemoteAngularDetectionPatterns"
-=======
 	// FlagRecordedQueriesMulti
 	// Enables writing multiple items from a single query within Recorded Queries
 	FlagRecordedQueriesMulti = "recordedQueriesMulti"
->>>>>>> 1f6a44f5
 )