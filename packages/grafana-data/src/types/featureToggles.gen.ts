// NOTE: This file was auto generated.  DO NOT EDIT DIRECTLY!
// To change feature flags, edit:
//  pkg/services/featuremgmt/registry.go
// Then run tests in:
//  pkg/services/featuremgmt/toggles_gen_test.go

/**
 * Describes available feature toggles in Grafana. These can be configured via
 * conf/custom.ini to enable features under development or not yet available in
 * stable version.
 *
 * Only enabled values will be returned in this interface.
 *
 * NOTE: the possible values may change between versions without notice, although
 * this may cause compilation issues when depending on removed feature keys, the
 * runtime state will continue to work.
 *
 * @public
 */
export interface FeatureToggles {
  trimDefaults?: boolean;
  disableEnvelopeEncryption?: boolean;
  ['live-service-web-worker']?: boolean;
  queryOverLive?: boolean;
  panelTitleSearch?: boolean;
  prometheusAzureOverrideAudience?: boolean;
  publicDashboards?: boolean;
  publicDashboardsEmailSharing?: boolean;
  lokiExperimentalStreaming?: boolean;
  featureHighlights?: boolean;
  migrationLocking?: boolean;
  storage?: boolean;
  exploreMixedDatasource?: boolean;
  newTraceViewHeader?: boolean;
  correlations?: boolean;
  datasourceQueryMultiStatus?: boolean;
  traceToMetrics?: boolean;
  newDBLibrary?: boolean;
  validateDashboardsOnSave?: boolean;
  autoMigrateOldPanels?: boolean;
  disableAngular?: boolean;
  prometheusWideSeries?: boolean;
  canvasPanelNesting?: boolean;
  scenes?: boolean;
  disableSecretsCompatibility?: boolean;
  logRequestsInstrumentedAsUnknown?: boolean;
  dataConnectionsConsole?: boolean;
  topnav?: boolean;
  grpcServer?: boolean;
  entityStore?: boolean;
  cloudWatchCrossAccountQuerying?: boolean;
  redshiftAsyncQueryDataSupport?: boolean;
  athenaAsyncQueryDataSupport?: boolean;
  newPanelChromeUI?: boolean;
  showDashboardValidationWarnings?: boolean;
  mysqlAnsiQuotes?: boolean;
  accessControlOnCall?: boolean;
  nestedFolders?: boolean;
  accessTokenExpirationCheck?: boolean;
  showTraceId?: boolean;
  emptyDashboardPage?: boolean;
  disablePrometheusExemplarSampling?: boolean;
  alertingBacktesting?: boolean;
  editPanelCSVDragAndDrop?: boolean;
  alertingNoNormalState?: boolean;
  logsSampleInExplore?: boolean;
  logsContextDatasourceUi?: boolean;
  lokiQuerySplitting?: boolean;
  lokiQuerySplittingConfig?: boolean;
  individualCookiePreferences?: boolean;
  onlyExternalOrgRoleSync?: boolean;
  traceqlSearch?: boolean;
  prometheusMetricEncyclopedia?: boolean;
  timeSeriesTable?: boolean;
  prometheusResourceBrowserCache?: boolean;
  influxdbBackendMigration?: boolean;
  clientTokenRotation?: boolean;
  prometheusDataplane?: boolean;
  lokiMetricDataplane?: boolean;
  dataplaneFrontendFallback?: boolean;
  disableSSEDataplane?: boolean;
  alertStateHistoryLokiSecondary?: boolean;
  alertingNotificationsPoliciesMatchingInstances?: boolean;
  alertStateHistoryLokiPrimary?: boolean;
  alertStateHistoryLokiOnly?: boolean;
  unifiedRequestLog?: boolean;
  renderAuthJWT?: boolean;
  pyroscopeFlameGraph?: boolean;
  externalServiceAuth?: boolean;
  refactorVariablesTimeRange?: boolean;
  useCachingService?: boolean;
  enableElasticsearchBackendQuerying?: boolean;
  advancedDataSourcePicker?: boolean;
  faroDatasourceSelector?: boolean;
  enableDatagridEditing?: boolean;
  dataSourcePageHeader?: boolean;
  extraThemes?: boolean;
  lokiPredefinedOperations?: boolean;
  pluginsFrontendSandbox?: boolean;
  sqlDatasourceDatabaseSelection?: boolean;
  cloudWatchLogsMonacoEditor?: boolean;
  exploreScrollableLogsContainer?: boolean;
  recordedQueriesMulti?: boolean;
<<<<<<< HEAD
  pluginsDynamicAngularDetectionPatterns?: boolean;
=======
  alertingLokiRangeToInstant?: boolean;
  flameGraphV2?: boolean;
>>>>>>> 90b621be
}<|MERGE_RESOLUTION|>--- conflicted
+++ resolved
@@ -101,10 +101,7 @@
   cloudWatchLogsMonacoEditor?: boolean;
   exploreScrollableLogsContainer?: boolean;
   recordedQueriesMulti?: boolean;
-<<<<<<< HEAD
   pluginsDynamicAngularDetectionPatterns?: boolean;
-=======
   alertingLokiRangeToInstant?: boolean;
   flameGraphV2?: boolean;
->>>>>>> 90b621be
 }