{
  "author": "Grafana Labs",
  "license": "Apache-2.0",
  "name": "@grafana/data",
  "version": "8.3.0-pre",
  "description": "Grafana Data Library",
  "keywords": [
    "typescript"
  ],
  "repository": {
    "type": "git",
    "url": "http://github.com/grafana/grafana.git",
    "directory": "packages/grafana-data"
  },
  "main": "src/index.ts",
  "scripts": {
    "build": "grafana-toolkit package:build --scope=data",
    "bundle": "rollup -c rollup.config.ts",
    "clean": "rimraf ./dist ./compiled",
    "docsExtract": "mkdir -p ../../reports/docs && api-extractor run 2>&1 | tee ../../reports/docs/$(basename $(pwd)).log",
    "typecheck": "tsc --noEmit"
  },
  "dependencies": {
    "@braintree/sanitize-url": "5.0.2",
    "@grafana/schema": "8.3.0-pre",
    "@types/d3-interpolate": "^1.4.0",
    "d3-interpolate": "1.4.0",
    "date-fns": "2.21.3",
    "eventemitter3": "4.0.7",
    "lodash": "4.17.21",
<<<<<<< HEAD
    "mathjs": "9.4.4",
    "marked": "2.0.1",
=======
    "marked": "4.0.0",
    "moment": "2.29.1",
    "moment-timezone": "0.5.33",
    "ol": "6.7.0",
    "papaparse": "5.3.0",
>>>>>>> 306f0785
    "rxjs": "7.3.0",
    "uplot": "1.6.16",
    "xss": "1.0.6"
  },
  "devDependencies": {
    "@grafana/tsconfig": "^1.0.0-rc1",
    "@rollup/plugin-commonjs": "21.0.1",
    "@rollup/plugin-json": "4.1.0",
    "@rollup/plugin-node-resolve": "13.0.6",
    "@swc/helpers": "0.2.13",
    "@testing-library/dom": "8.10.1",
    "@testing-library/jest-dom": "5.11.9",
    "@testing-library/react": "11.1.2",
    "@testing-library/react-hooks": "^3.2.1",
    "@testing-library/user-event": "13.3.0",
    "@types/braintree__sanitize-url": "4.1.0",
    "@types/jest": "27.0.2",
    "@types/jquery": "3.3.38",
    "@types/lodash": "4.14.123",
    "@types/marked": "4.0.0",
    "@types/node": "16.11.6",
    "@types/papaparse": "5.2.0",
    "@types/react": "17.0.30",
    "@types/rollup-plugin-visualizer": "4.2.1",
    "@types/sinon": "^10.0.4",
    "@types/testing-library__jest-dom": "5.9.5",
    "@types/testing-library__react-hooks": "^3.2.0",
    "@types/tinycolor2": "1.4.2",
    "pretty-format": "25.1.0",
    "react": "17.0.1",
    "react-dom": "17.0.1",
    "react-test-renderer": "17.0.1",
    "regenerator-runtime": "0.13.3",
    "rimraf": "3.0.1",
    "rollup": "2.58.3",
    "rollup-plugin-sourcemaps": "0.6.3",
    "rollup-plugin-terser": "7.0.2",
    "rollup-plugin-typescript2": "0.30.0",
    "rollup-plugin-visualizer": "5.5.2",
    "sinon": "12.0.1",
    "tinycolor2": "1.4.1",
    "tslib": "2.3.1",
    "typescript": "4.4.3"
  }
}<|MERGE_RESOLUTION|>--- conflicted
+++ resolved
@@ -28,16 +28,12 @@
     "date-fns": "2.21.3",
     "eventemitter3": "4.0.7",
     "lodash": "4.17.21",
-<<<<<<< HEAD
-    "mathjs": "9.4.4",
-    "marked": "2.0.1",
-=======
     "marked": "4.0.0",
+    "mathjs": "10.0.0",
     "moment": "2.29.1",
     "moment-timezone": "0.5.33",
     "ol": "6.7.0",
     "papaparse": "5.3.0",
->>>>>>> 306f0785
     "rxjs": "7.3.0",
     "uplot": "1.6.16",
     "xss": "1.0.6"
