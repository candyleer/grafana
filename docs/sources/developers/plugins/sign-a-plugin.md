--- conflicted
+++ resolved
@@ -4,11 +4,7 @@
 
 # Sign a plugin
 
-<<<<<<< HEAD
-Grafana requires all plugins to be signed so that we can verify their authenticity with [signature verification]({{< relref "../../administration/plugin-management#plugin-signatures" >}}). This gives users a way to make sure that a plugin hasn't been tampered with. All Grafana Labs-authored backend plugins, including Enterprise plugins, are signed.
-=======
-Signing a plugin allows Grafana to verify the authenticity of the plugin with [signature verification]({{< relref "../../administration/plugin-management#plugin-signatures" >}}). This gives users a way to make sure plugins haven't been tampered with. By [default]({{< relref "../../administration/plugin-management#allow-unsigned-plugins" >}}), Grafana **requires** all plugins to be signed in order for them to be loaded. All Grafana Labs-authored backend plugins, including Enterprise plugins, are signed.
->>>>>>> a2b97547
+Grafana requires all plugins to be signed so that we can verify their authenticity with [signature verification]({{< relref "../../administration/plugin-management#plugin-signatures" >}}). This gives users a way to make sure that a plugin hasn't been tampered with. All Grafana Labs-authored backend plugins, including Enterprise plugins, are signed. By [default]({{< relref "../../administration/plugin-management#allow-unsigned-plugins" >}}), Grafana **requires** all plugins to be signed in order for them to be loaded. All Grafana Labs-authored backend plugins, including Enterprise plugins, are signed.
 
 Before you can sign your plugin, you need to decide whether you want to sign it as a _public_ or a _private_ plugin.
 
